--- conflicted
+++ resolved
@@ -18,23 +18,17 @@
     * [Delete](#delete)
     * [Service Account](#service-account)
     * [Pull](#pull)
-<<<<<<< HEAD
+    * [Custom Parameters](#custom-parameters)
     * [Migrate Plan](#migrate-plan)
     * [Migrate Validate](#migrate-validate)
-=======
-    * [Custom Parameters](#custom-parameters)
->>>>>>> b416ce5d
 * [Config](#config)
   * [Auto approval logic](#auto-approval-logic)
   * [Overriding config values](#overriding-config-values)
   * [Including files in steps](#including-files-in-steps)
-<<<<<<< HEAD
+  * [Callback](#callback)
 * [Migration Helper](#migration-helper)
   * [Import File](#import-file)
   * [Type Identifications File](#type-identifications-file)
-=======
-  * [Callback](#callback)
->>>>>>> b416ce5d
 
 ## Requirements
 
@@ -234,42 +228,6 @@
 bin/ei-agent pull --prefix=infralib
 ```
 
-<<<<<<< HEAD
-### migrate-plan
-
-Generates import and rm terraform commands based on the input files. **Warning!** Always check the import and rm commands before executing them. More info in [Migration Helper](#migration-helper).
-
-OPTIONS:
-* logging - logging level (debug | info | warn | error) (default: **info**) [$LOGGING]
-* state-file - path to the previous terraform state file [$STATE_FILE]
-* plan-file - path to the terraform plan file [$PLAN_FILE]
-* import-file - path to the import file [$IMPORT_FILE]
-* types-file - **optional**, path for type identifications file [$TYPES_FILE]
-
-Example
-```bash
-bin/ei-agent migrate-plan --state-file=state-file.json --import-file=import-file.yaml
-```
-
-### migrate-validate
-
-Validate a terraform plan file based on the import config and infralib terraform state. Outputs 3 types of warnings:
-1. If plan wants to create or remove a resource that should be in the infralib state file.
-2. If plan wants to create or remove a resource that has the same type as the type in the import file.
-3. If plan wants to change a value of a resource.
-
-More info in [Migration Helper](#migration-helper).
-
-OPTIONS:
-* logging - logging level (debug | info | warn | error) (default: **info**) [$LOGGING]
-* state-file - path to the new terraform state file [$STATE_FILE]
-* plan-file - path to the terraform plan file [$PLAN_FILE]
-* import-file - path to the import file [$IMPORT_FILE]
-
-Example
-```bash
-bin/ei-agent migrate-plan --state-file=state-file.json --import-file=import-file.yaml
-=======
 ### Custom Parameters
 
 Agent has helpful commands for managing custom parameters that can be used in the config file with the `{{ .output-custom.key }}` replacement tag. These commands are:
@@ -290,7 +248,42 @@
 Example
 ```bash
 bin/ei-agent add-custom --key=custom-key --value=custom-value
->>>>>>> b416ce5d
+```
+
+### migrate-plan
+
+Generates import and rm terraform commands based on the input files. **Warning!** Always check the import and rm commands before executing them. More info in [Migration Helper](#migration-helper).
+
+OPTIONS:
+* logging - logging level (debug | info | warn | error) (default: **info**) [$LOGGING]
+* state-file - path to the previous terraform state file [$STATE_FILE]
+* plan-file - path to the terraform plan file [$PLAN_FILE]
+* import-file - path to the import file [$IMPORT_FILE]
+* types-file - **optional**, path for type identifications file [$TYPES_FILE]
+
+Example
+```bash
+bin/ei-agent migrate-plan --state-file=state-file.json --import-file=import-file.yaml
+```
+
+### migrate-validate
+
+Validate a terraform plan file based on the import config and infralib terraform state. Outputs 3 types of warnings:
+1. If plan wants to create or remove a resource that should be in the infralib state file.
+2. If plan wants to create or remove a resource that has the same type as the type in the import file.
+3. If plan wants to change a value of a resource.
+
+More info in [Migration Helper](#migration-helper).
+
+OPTIONS:
+* logging - logging level (debug | info | warn | error) (default: **info**) [$LOGGING]
+* state-file - path to the new terraform state file [$STATE_FILE]
+* plan-file - path to the terraform plan file [$PLAN_FILE]
+* import-file - path to the import file [$IMPORT_FILE]
+
+Example
+```bash
+bin/ei-agent migrate-plan --state-file=state-file.json --import-file=import-file.yaml
 ```
 
 ## Config
@@ -446,7 +439,36 @@
 
 It's possible to include files in steps by adding the files into a `./config/<stepName>/include` subdirectory. File names can't include `main.tf`, `provider.tf` or `backend.conf` as they are reserved for the agent. For ArgoCD, reserved name is `argocd.yaml` and named files for every module `module-name.yaml`. Files will be copied into the step directory which is used by terraform and ArgoCD as step context.
 
-<<<<<<< HEAD
+### Callback
+
+When configuring a callback, agent will send requests to the specified URL about the status of step pipelines.
+
+#### POST `/steps/status`
+
+Payload example:
+```json
+{
+  "status": "success",
+  "status_at": "2021-08-31T12:00:00Z",
+  "step": "net",
+  "applied_at": "2021-08-31T12:00:00Z",
+  "modules": [{
+    "name": "net",
+    "applied_version": "v1.4.2",
+    "version": "v1.4.2"
+  }]
+}
+```
+
+* status - possible values `failure | skipped | starting | success`
+* status_at - timestamp when the status was set
+* step - name of the step
+* applied_at - timestamp when the step was applied
+* modules - list of modules
+  * name - name of the module
+  * applied_version - version of the module that was successfully applied previously
+  * version - version of the module that was or will be applied
+
 ## Migration Helper
 
 Agent includes 2 commands to help migrate from existing terraform state to Entigo Infralib modules: [migrate-plan](#migrate-plan) and [migrate-validate](#migrate-validate).
@@ -479,10 +501,10 @@
 * name - optional, overwrites source and destination names
 * source - source is a resource from the previous state file
 * destination - destination is a resource from the plan file
-  * module - optional, module name of the resource
-  * name - optional, name of the resource
-  * index_key - optional, index key of the resource instance
-  * index_keys - optional, index keys of the resource instance
+    * module - optional, module name of the resource
+    * name - optional, name of the resource
+    * index_key - optional, index key of the resource instance
+    * index_keys - optional, index keys of the resource instance
 
 If module and name are empty then agent will try to find the resource from the state/plan file based on the type. If there are more than 1 resource with that type then a warning is printed.
 
@@ -503,35 +525,4 @@
 
 * identification - identification used by terraform for the import command, e.g `"{id}"`
 * listSeparator - optional, separator for identification values that are lists, default `/`
-* types - list of resource types that use the identification
-=======
-### Callback
-
-When configuring a callback, agent will send requests to the specified URL about the status of step pipelines.
-
-#### POST `/steps/status`
-
-Payload example:
-```json
-{
-  "status": "success",
-  "status_at": "2021-08-31T12:00:00Z",
-  "step": "net",
-  "applied_at": "2021-08-31T12:00:00Z",
-  "modules": [{
-    "name": "net",
-    "applied_version": "v1.4.2",
-    "version": "v1.4.2"
-  }]
-}
-```
-
-* status - possible values `failure | skipped | starting | success`
-* status_at - timestamp when the status was set
-* step - name of the step
-* applied_at - timestamp when the step was applied
-* modules - list of modules
-  * name - name of the module
-  * applied_version - version of the module that was successfully applied previously
-  * version - version of the module that was or will be applied
->>>>>>> b416ce5d
+* types - list of resource types that use the identification