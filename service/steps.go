--- conflicted
+++ resolved
@@ -563,13 +563,8 @@
 				common.Logger.Fatalf("Failed to marshal helm values: %s", err)
 			}
 		}
-<<<<<<< HEAD
-		u.resources.codeCommit.PutFile(fmt.Sprintf("%s-%s/%s/%s-values.yaml", u.config.Prefix, step.Name, step.Workspace, module.Name),
-			yamlBytes)
-=======
-		s.resources.codeCommit.PutFile(fmt.Sprintf("%s-%s/%s/%s/%s/values.yaml", s.config.Prefix, step.Name,
+		u.resources.codeCommit.PutFile(fmt.Sprintf("%s-%s/%s/%s/%s/values.yaml", u.config.Prefix, step.Name,
 			step.Workspace, module.Name, module.Source), bytes)
->>>>>>> 505b2373
 	}
 	return executePipeline
 }
