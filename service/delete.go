package service

import (
	"context"
	"fmt"
	"github.com/entigolabs/entigo-infralib-agent/common"
	"github.com/entigolabs/entigo-infralib-agent/model"
	"log"
	"log/slog"
)

type Deleter interface {
	Delete()
	Destroy()
}

type deleter struct {
	config               model.Config
	steps                []model.Step
	provider             model.CloudProvider
	resources            model.Resources
	deleteBucket         bool
	deleteServiceAccount bool
	localPipeline        *LocalPipeline
}

func NewDeleter(ctx context.Context, flags *common.Flags) Deleter {
	provider := GetCloudProvider(ctx, flags)
	resources := provider.GetResources()
	repo, err := resources.GetBucket().GetRepoMetadata()
	if err != nil {
		log.Fatalf("Failed to get repository metadata: %s", err)
	}
	if repo == nil && flags.Config == "" {
		return &deleter{
			config:    model.Config{},
			provider:  provider,
			resources: resources,
		}
	}
	config := getBaseConfig(resources.GetCloudPrefix(), flags.Config, resources.GetBucket())
	ValidateConfig(config, nil)
	return &deleter{
		config:               config,
		steps:                getRunnableSteps(config, flags.Steps),
		provider:             provider,
		resources:            resources,
		deleteBucket:         flags.Delete.DeleteBucket,
		deleteServiceAccount: flags.Delete.DeleteServiceAccount,
		localPipeline:        getLocalPipeline(resources, flags),
	}
}

func getBaseConfig(prefix, configFile string, bucket model.Bucket) model.Config {
	var config model.Config
	if configFile != "" {
		config = getLocalConfigFile(configFile)
	} else {
		config = getRemoteConfigFile(bucket)
	}
	return replaceConfigValues(nil, prefix, config)
}

func (d *deleter) Delete() {
	for i := len(d.config.Steps) - 1; i >= 0; i-- {
		step := d.config.Steps[i]
		projectName := fmt.Sprintf("%s-%s", d.resources.GetCloudPrefix(), step.Name)
		err := d.resources.GetPipeline().DeletePipeline(projectName)
		if err != nil {
			slog.Warn(common.PrefixWarning(fmt.Sprintf("Failed to delete pipeline %s: %s", projectName, err)))
		}
		err = d.resources.GetBuilder().DeleteProject(projectName, step)
		if err != nil {
			slog.Warn(common.PrefixWarning(fmt.Sprintf("Failed to delete project %s: %s", projectName, err)))
		}
	}
	d.provider.DeleteResources(d.deleteBucket, d.deleteServiceAccount)
}

func (d *deleter) Destroy() {
	for i := len(d.steps) - 1; i >= 0; i-- {
		step := d.steps[i]
		projectName := fmt.Sprintf("%s-%s", d.resources.GetCloudPrefix(), step.Name)
		log.Printf("Starting destroy execution pipeline for step %s\n", step.Name)
		step.Approve = model.ApproveForce
		var err error
		if d.localPipeline != nil {
			err = d.localPipeline.startDestroyExecution(step)
		} else {
			err = d.resources.GetPipeline().StartDestroyExecution(projectName, step)
		}
		if err != nil {
<<<<<<< HEAD
			slog.Warn(common.PrefixWarning(fmt.Sprintf("Failed to start destroy execution for pipeline %s: %s", projectName, err)))
			failed = true
=======
			log.Fatalf("Failed to run destroy pipeline %s: %s", projectName, err)
>>>>>>> b416ce5d
		}
		log.Printf("Successfully executed destroy pipeline for step %s\n", step.Name)
	}
}<|MERGE_RESOLUTION|>--- conflicted
+++ resolved
@@ -90,12 +90,7 @@
 			err = d.resources.GetPipeline().StartDestroyExecution(projectName, step)
 		}
 		if err != nil {
-<<<<<<< HEAD
-			slog.Warn(common.PrefixWarning(fmt.Sprintf("Failed to start destroy execution for pipeline %s: %s", projectName, err)))
-			failed = true
-=======
-			log.Fatalf("Failed to run destroy pipeline %s: %s", projectName, err)
->>>>>>> b416ce5d
+			slog.Warn(common.PrefixWarning(fmt.Sprintf("Failed to run destroy pipeline %s: %s", projectName, err)))
 		}
 		log.Printf("Successfully executed destroy pipeline for step %s\n", step.Name)
 	}
