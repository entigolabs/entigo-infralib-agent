package service

import (
	"bytes"
	"context"
	"dario.cat/mergo"
	"errors"
	"fmt"
	"github.com/entigolabs/entigo-infralib-agent/argocd"
	"github.com/entigolabs/entigo-infralib-agent/common"
	"github.com/entigolabs/entigo-infralib-agent/git"
	"github.com/entigolabs/entigo-infralib-agent/model"
	"github.com/entigolabs/entigo-infralib-agent/terraform"
	"github.com/entigolabs/entigo-infralib-agent/util"
	"github.com/hashicorp/go-version"
	"github.com/hashicorp/hcl/v2/hclwrite"
	"github.com/urfave/cli/v2"
	"gopkg.in/yaml.v3"
	"log"
	"log/slog"
	"strings"
	"sync"
	"time"
)

const (
	stateFile = "state.yaml"
	ssmPrefix = "/entigo-infralib"
)

type Mode string

const (
	ModeRun    Mode = "run"
	ModeUpdate Mode = "update"
)

type Updater interface {
	Run()
	Update()
}

type updater struct {
	mode          Mode
	config        model.Config
	steps         []model.Step
	stepChecksums model.StepsChecksums
	provider      model.CloudProvider
	resources     model.Resources
	terraform     terraform.Terraform
	destinations  map[string]model.Destination
	state         *model.State
	stateLock     sync.Mutex
	pipelineFlags common.Pipeline
	localPipeline *LocalPipeline
	callback      Callback
	moduleSources map[string]string
	sources       map[string]*model.Source
	firstRunDone  map[string]bool
}

func NewUpdater(ctx context.Context, flags *common.Flags) Updater {
	provider := GetCloudProvider(ctx, flags)
	resources := provider.SetupResources()
	config := GetFullConfig(resources.GetSSM(), resources.GetCloudPrefix(), flags.Config, resources.GetBucket())
	state := getLatestState(resources.GetBucket())
	ValidateConfig(config, state)
	ProcessConfig(&config, resources.GetProviderType())
	setupEncryption(config, provider, resources)
	steps := getRunnableSteps(config, flags.Steps)
	sources, moduleSources := createSources(ctx, steps, config.Sources, state, resources.GetSSM())
	destinations := createDestinations(ctx, config.Destinations)
	return &updater{
		config:        config,
		steps:         steps,
		stepChecksums: model.NewStepsChecksums(),
		provider:      provider,
		resources:     resources,
		terraform:     terraform.NewTerraform(resources.GetProviderType(), config.Sources, sources),
		destinations:  destinations,
		state:         state,
		pipelineFlags: flags.Pipeline,
		localPipeline: getLocalPipeline(resources, flags),
		callback:      NewCallback(ctx, config.Callback),
		moduleSources: moduleSources,
		sources:       sources,
		firstRunDone:  make(map[string]bool),
	}
}

func getLatestState(bucket model.Bucket) *model.State {
	file, err := bucket.GetFile(stateFile)
	if err != nil {
		log.Fatalf("Failed to get state file: %v", err)
	}
	if file == nil {
		return &model.State{}
	}
	var state model.State
	err = yaml.Unmarshal(file, &state)
	if err != nil {
		log.Fatalf("Failed to unmarshal state file: %v", err)
	}
	return &state
}

func getRunnableSteps(config model.Config, stepsFlag cli.StringSlice) []model.Step {
	if len(stepsFlag.Value()) == 0 {
		return config.Steps
	}
	steps := model.NewSet[string]()
	for _, step := range stepsFlag.Value() {
		steps.Add(step)
	}
	runnableSteps := make([]model.Step, 0)
	for _, step := range config.Steps {
		if steps.Contains(step.Name) {
			runnableSteps = append(runnableSteps, step)
			steps.Remove(step.Name)
		}
	}
	if len(steps) > 0 {
		log.Fatalf("Runnable steps not found: %s", steps.String())
	}
	return runnableSteps
}

func createSources(ctx context.Context, steps []model.Step, configSources []model.ConfigSource, state *model.State, ssm model.SSM) (map[string]*model.Source, map[string]string) {
	sources := make(map[string]*model.Source)
	for _, source := range configSources {
		var stableVersion *version.Version
		var storage model.Storage
		if util.IsLocalSource(source.URL) {
			storage = git.NewLocalPath(source.URL)
		} else {
			sourceClient, err := git.NewSourceClient(ctx, source)
			if err != nil {
				log.Fatalf("Failed to create source %s client: %v", source.URL, err)
			}
			storage = sourceClient
			if !source.ForceVersion {
				stableVersion = getLatestRelease(sourceClient)
			}
		}
		if source.Username != "" {
			upsertSourceCredentials(source, ssm)
		}
		sources[source.URL] = &model.Source{
			URL:           source.URL,
			StableVersion: stableVersion,
			Modules:       model.NewSet[string](),
			Includes:      model.ToSet(source.Include),
			Excludes:      model.ToSet(source.Exclude),
			Storage:       storage,
			Auth:          model.SourceAuth{Username: source.Username, Password: source.Password},
		}
	}
	moduleSources := addSourceModules(steps, configSources, sources)
	addSourceReleases(steps, configSources, state, sources)
	return sources, moduleSources
}

func upsertSourceCredentials(source model.ConfigSource, ssm model.SSM) {
	hash := util.HashCode(source.URL)
	upsertSourceCredential(fmt.Sprintf(model.GitSourceFormat, hash), source.URL, ssm)
	upsertSourceCredential(fmt.Sprintf(model.GitUsernameFormat, hash), source.Username, ssm)
	upsertSourceCredential(fmt.Sprintf(model.GitPasswordFormat, hash), source.Password, ssm)
}

func upsertSourceCredential(key string, value string, ssm model.SSM) {
	err := ssm.PutSecret(key, value)
	if err != nil {
		log.Fatalf("Failed to upsert secret %s: %v", key, err)
	}
}

func addSourceModules(steps []model.Step, configSources []model.ConfigSource, sources map[string]*model.Source) map[string]string {
	moduleSources := make(map[string]string)
	for _, step := range steps {
		for _, module := range step.Modules {
			if util.IsClientModule(module) {
				continue
			}
			if moduleSources[module.Source] != "" {
				continue
			}
			moduleSource, err := getModuleSource(configSources, step, module, sources)
			if err != nil {
				log.Fatalf("Module %s in step %s is not included in any Source", module.Name, step.Name)
			}
			moduleSources[module.Source] = moduleSource
		}
	}
	return moduleSources
}

func getModuleSource(configSources []model.ConfigSource, step model.Step, module model.Module, sources map[string]*model.Source) (string, error) {
	for _, configSource := range configSources {
		source := sources[configSource.URL]
		moduleSource := module.Source
		if len(source.Includes) > 0 {
			if source.Includes.Contains(module.Source) {
				sources[source.URL].Modules.Add(module.Source)
				return source.URL, nil
			}
			continue
		}
		if source.Excludes.Contains(moduleSource) {
			continue
		}
		if step.Type == model.StepTypeArgoCD {
			moduleSource = fmt.Sprintf("k8s/%s", moduleSource)
		}
		moduleKey := fmt.Sprintf("modules/%s", moduleSource)
		var release string
		if source.ForcedVersion != "" {
			release = source.ForcedVersion
		} else if source.StableVersion != nil {
			release = source.StableVersion.Original()
		}
		if source.Storage.PathExists(moduleKey, release) {
			sources[source.URL].Modules.Add(module.Source)
			return source.URL, nil
		}
	}
	return "", fmt.Errorf("module %s source not found", module.Name)
}

func addSourceReleases(steps []model.Step, configSources []model.ConfigSource, state *model.State, sources map[string]*model.Source) {
	for _, cSource := range configSources {
		source := sources[cSource.URL]
		if cSource.ForceVersion {
			source.ForcedVersion = cSource.Version
			continue
		}
		upperVersion := source.StableVersion
		if cSource.Version != "" && cSource.Version != StableVersion {
			var err error
			upperVersion, err = version.NewVersion(cSource.Version)
			if err != nil {
				log.Fatalf("Failed to parse version %s: %s", cSource.Version, err)
			}
		}
		source.Version = upperVersion
		if len(source.Modules) == 0 {
			log.Printf("No modules found for Source %s\n", cSource.URL)
		}
		newestVersion, releases, err := getSourceReleases(steps, source, state)
		if err != nil {
			log.Fatalf("Failed to get releases: %v", err)
		}
		source.NewestVersion = newestVersion
		source.Releases = releases
	}
}

func createDestinations(ctx context.Context, destinations []model.ConfigDestination) map[string]model.Destination {
	dests := make(map[string]model.Destination)
	for _, destination := range destinations {
		if destination.Git != nil {
			client, err := git.NewDestClient(ctx, destination.Name, *destination.Git)
			if err != nil {
				log.Fatalf("Destination %s failed to create git client: %v", destination.Name, err)
			}
			dests[destination.Name] = client
		}
	}
	return dests
}

func getLocalPipeline(resources model.Resources, flags *common.Flags) *LocalPipeline {
	if flags.Pipeline.Type == string(common.PipelineTypeLocal) {
		return NewLocalPipeline(resources, flags.Pipeline)
	}
	return nil
}

func (u *updater) Run() {
	u.mode = ModeRun
	u.process()
}

func (u *updater) Update() {
	u.mode = ModeUpdate
	u.process()
}

func (u *updater) process() {
	u.updateAgentJob(common.UpdateCommand)
	index := 0
	mostReleases := 1
	if u.mode == ModeUpdate {
		index = 1
		mostReleases = u.getMostReleases()
		if mostReleases < 2 {
			log.Println("No updates found")
			return
		}
	}
	for ; index < mostReleases; index++ {
		u.processRelease(index)
	}
}

func (u *updater) updateAgentJob(cmd common.Command) {
	if u.pipelineType == common.PipelineTypeLocal {
		return
	}
	agent := NewAgent(u.resources)
	err := agent.UpdateProjectImage(u.config.AgentVersion, cmd, u.provider.IsRunningLocally())
	if err != nil {
		log.Fatalf("Failed to update agent job: %s", err)
	}
}

func (u *updater) processRelease(index int) {
	u.logReleases(index)
	u.updateState()
	if u.mode == ModeUpdate {
		u.updateChecksums(index)
	}
	wg := new(model.SafeCounter)
	errChan := make(chan error, len(u.steps))
	failed := false
	retrySteps := make([]model.Step, 0)
	for _, step := range u.steps {
		retry, err := u.processStep(index, step, wg, errChan)
		if err != nil {
			slog.Error(common.PrefixError(err))
			failed = true
			break
		}
		if retry {
			retrySteps = append(retrySteps, step)
		}
	}
	wg.Wait()
	close(errChan)
	time.Sleep(1 * time.Second)
	u.putStateFileOrDie()
	if _, ok := <-errChan; ok || failed {
		log.Fatalf("One or more steps failed to apply")
	}
	u.retrySteps(index, retrySteps, wg)
	if u.mode == ModeUpdate {
		for i, source := range u.sources {
			u.sources[i].PreviousChecksums = source.CurrentChecksums
		}
	}
}

func (u *updater) getMostReleases() int {
	mostReleases := 0
	for _, source := range u.sources {
		if source.ForcedVersion != "" {
			slog.Warn(common.PrefixWarning(fmt.Sprintf("Source %s has forced version %s", source.URL,
				source.ForcedVersion)))
		}
		if len(source.Releases) > mostReleases {
			mostReleases = len(source.Releases)
		}
	}
	return mostReleases
}

func (u *updater) logReleases(index int) {
	var sourceReleases []string
	for url, source := range u.sources {
		if source.ForcedVersion != "" {
			sourceReleases = append(sourceReleases, fmt.Sprintf("%s %s", url, source.ForcedVersion))
			continue
		}
		if index < len(source.Releases) {
			release := source.Releases[index]
			sourceReleases = append(sourceReleases, fmt.Sprintf("%s %s", url, release.Original()))
		}
	}
	log.Printf("Applying releases: %s", strings.Join(sourceReleases, ", "))
}

func (u *updater) updateState() {
	if len(u.state.Steps) == 0 {
		createState(u.config, u.state)
		return
	}
	removeUnusedSteps(u.resources.GetCloudPrefix(), u.config, u.state, u.resources.GetBucket())
	addNewSteps(u.config, u.state)
}

func (u *updater) processStep(index int, step model.Step, wg *model.SafeCounter, errChan chan<- error) (bool, error) {
	stepState, err := u.getStepState(step)
	if err != nil {
		return false, err
	}
	moduleVersions, err := u.updateModuleVersions(step, stepState, index)
	if err != nil {
		u.postCallback(model.ApplyStatusFailure, *stepState)
		return false, err
	}
	step, err = u.mergeModuleInputs(step, moduleVersions)
	if err != nil {
		u.postCallback(model.ApplyStatusFailure, *stepState)
		return false, err
	}
	step, err = u.replaceConfigStepValues(step, index)
	if err != nil {
		u.postCallback(model.ApplyStatusFailure, *stepState)
		var parameterError *model.ParameterNotFoundError
		if wg.HasCount() && errors.As(err, &parameterError) {
			slog.Warn(common.PrefixWarning(err.Error()))
			log.Printf("Step %s will be retried if others succeed\n", step.Name)
			return true, nil
		}
		return false, err
	}
	if !u.firstRunDone[step.Name] {
		err = u.updateCertFiles(step.Name)
		if err != nil {
			u.postCallback(model.ApplyStatusFailure, *stepState)
			return false, err
		}
	}
	executePipelines, providers, files, err := u.updateStepFiles(step, moduleVersions, index)
	if err != nil {
		u.postCallback(model.ApplyStatusFailure, *stepState)
		return false, err
	}
	u.updateStepChecksums(step, files)
	err = u.applyRelease(!u.firstRunDone[step.Name], executePipelines, step, stepState, index, providers, wg, errChan, files)
	if err != nil {
		return false, err
	}
	u.firstRunDone[step.Name] = true
	return false, nil
}

func (u *updater) retrySteps(index int, retrySteps []model.Step, wg *model.SafeCounter) {
	if len(retrySteps) == 0 {
		return
	}
	u.pipelineFlags.AllowParallel = false
	for _, step := range retrySteps {
		log.Printf("Retrying step %s\n", step.Name)
		_, err := u.processStep(index, step, wg, nil)
		if err != nil {
			slog.Error(common.PrefixError(err))
			log.Fatalf("Failed to apply step %s", step.Name)
		}
	}
	u.putStateFileOrDie()
}

func (u *updater) updateDestinationsPlanFiles(step model.Step, files map[string]model.File) {
	u.updateDestinationsFiles(step, git.PlanBranch, files)
}

func (u *updater) updateDestinationsApplyFiles(step model.Step, files map[string]model.File) {
	u.updateDestinationsFiles(step, git.ApplyBranch, files)
}

func (u *updater) updateDestinationsFiles(step model.Step, branch string, files map[string]model.File) {
	folder := fmt.Sprintf("steps/%s-%s", u.resources.GetCloudPrefix(), step.Name)
	for name, destination := range u.destinations {
		log.Printf("Step %s updating %s files for destination %s\n", step.Name, branch, name)
		err := destination.UpdateFiles(branch, folder, files)
		if err != nil {
			slog.Warn(common.PrefixWarning(fmt.Sprintf("Step %s failed to update %s files for destination %s: %s",
				step.Name, branch, name, err)))
			return
		}
	}
}

func (u *updater) applyRelease(firstRun bool, executePipelines bool, step model.Step, stepState *model.StateStep, index int, providers map[string]model.Set[string], wg *model.SafeCounter, errChan chan<- error, files map[string]model.File) error {
	if !executePipelines && !firstRun {
		log.Printf("Skipping step %s because all applied module versions are newer or older than current releases\n", step.Name)
		return nil
	}
	u.updateDestinationsPlanFiles(step, files)
	if !firstRun {
		if !u.hasChanged(step, providers) {
			log.Printf("Skipping step %s\n", step.Name)
			return u.putAppliedStateFile(stepState, model.ApplyStatusSkipped)
		}
		return u.executePipeline(firstRun, step, stepState, index, files)
	}
	if !u.pipelineFlags.AllowParallel || !u.appliedVersionMatchesRelease(step, *stepState, index) {
		return u.executePipeline(firstRun, step, stepState, index, files)
	}
	wg.Add(1)
	go func() {
		defer wg.Done()
		err := u.executePipeline(firstRun, step, stepState, index, files)
		if err != nil {
			slog.Error(common.PrefixError(err))
			errChan <- err
		}
	}()
	return nil
}

func (u *updater) hasChanged(step model.Step, providers map[string]model.Set[string]) bool {
	changed := u.getChangedProviders(providers)
	if len(changed) > 0 {
		log.Printf("Step %s providers have changed: %s\n", step.Name, strings.Join(changed, ", "))
		return true
	}
	changed = u.getChangedModules(step)
	if len(changed) > 0 {
		log.Printf("Step %s modules have changed: %s\n", step.Name, strings.Join(changed, ", "))
		return true
	}
	changed = u.getChangedStepModules(step)
	if len(changed) > 0 {
		log.Printf("Step %s module inputs have changed: %s\n", step.Name, strings.Join(changed, ", "))
		return true
	}
	changed = u.getChangedStepFiles(step)
	if len(changed) > 0 {
		log.Printf("Step %s files have changed: %s\n", step.Name, strings.Join(changed, ", "))
		return true
	}
	return false
}

func (u *updater) getChangedProviders(repoProviders map[string]model.Set[string]) []string {
	changed := make([]string, 0)
	if repoProviders == nil {
		return changed
	}
	for repoURL, providers := range repoProviders {
		providerSource := u.sources[repoURL]
		for provider := range providers {
			providerKey := fmt.Sprintf("providers/%s.tf", provider)
			previousChecksum, ok := providerSource.PreviousChecksums[providerKey]
			if !ok {
				slog.Debug(fmt.Sprintf("Provider %s not found in previous checksums", provider))
				changed = append(changed, provider)
				continue
			}
			currentChecksum, ok := providerSource.CurrentChecksums[providerKey]
			if !ok {
				slog.Debug(fmt.Sprintf("Provider %s not found in current checksums", provider))
				changed = append(changed, provider)
				continue
			}
			if !bytes.Equal(previousChecksum, currentChecksum) {
				slog.Debug(fmt.Sprintf("Provider %s has changed, previous %s, current %s", provider,
					previousChecksum, currentChecksum))
				changed = append(changed, provider)
			}
		}
	}
	return changed
}

func (u *updater) getChangedModules(step model.Step) []string {
	changed := make([]string, 0)
	if step.Modules == nil {
		return changed
	}
	for _, module := range step.Modules {
		if util.IsClientModule(module) {
			continue
		}
		moduleSource := u.getModuleSource(module.Source)
		if moduleSource.PreviousChecksums == nil || moduleSource.CurrentChecksums == nil {
			changed = append(changed, module.Name)
			continue
		}
		source := module.Source
		if step.Type == model.StepTypeArgoCD {
			source = fmt.Sprintf("k8s/%s", module.Source)
		}
		moduleKey := fmt.Sprintf("modules/%s", source)
		previousChecksum, ok := moduleSource.PreviousChecksums[moduleKey]
		if !ok {
			changed = append(changed, module.Name)
			continue
		}
		currentChecksum, ok := moduleSource.CurrentChecksums[moduleKey]
		if !ok {
			changed = append(changed, module.Name)
			continue
		}
		if !bytes.Equal(previousChecksum, currentChecksum) {
			changed = append(changed, module.Name)
		}
	}
	return changed
}

func (u *updater) getChangedStepModules(step model.Step) []string {
	changed := make([]string, 0)
	if step.Modules == nil {
		return changed
	}
	previousChecksums, exists := u.stepChecksums.PreviousChecksums[step.Name]
	if !exists {
		for _, module := range step.Modules {
			changed = append(changed, module.Name)
		}
		return changed
	}
	currentChecksums := u.stepChecksums.CurrentChecksums[step.Name]
	for _, module := range step.Modules {
		if util.IsClientModule(module) {
			changed = append(changed, module.Name)
		}
		if !bytes.Equal(previousChecksums.ModuleChecksums[module.Name], currentChecksums.ModuleChecksums[module.Name]) {
			changed = append(changed, module.Name)
		}
	}
	return changed
}

func (u *updater) getChangedStepFiles(step model.Step) []string {
	changed := make([]string, 0)
	if step.Files == nil {
		return changed
	}
	previousChecksums, exists := u.stepChecksums.PreviousChecksums[step.Name]
	if !exists {
		for _, file := range step.Files {
			changed = append(changed, file.Name)
		}
		return changed
	}
	currentChecksums := u.stepChecksums.CurrentChecksums[step.Name]
	for name, file := range currentChecksums.FileChecksums {
		if !bytes.Equal(previousChecksums.FileChecksums[name], file) {
			changed = append(changed, name)
		}
	}
	return changed
}

func (u *updater) appliedVersionMatchesRelease(step model.Step, stepState model.StateStep, index int) bool {
	for _, moduleState := range stepState.Modules {
		if moduleState.Type != nil && *moduleState.Type == model.ModuleTypeCustom {
			continue
		}
		if moduleState.AppliedVersion == nil {
			return false
		}
		module := getModule(moduleState.Name, step.Modules)
		moduleSource := u.getModuleSource(module.Source)
		if moduleSource.ForcedVersion != "" {
			return moduleSource.ForcedVersion == *moduleState.AppliedVersion
		}
		release := moduleSource.Releases[util.MinInt(index, len(moduleSource.Releases)-1)].Original()
		if *moduleState.AppliedVersion != release {
			return false
		}
	}
	return true
}

func (u *updater) executePipeline(firstRun bool, step model.Step, stepState *model.StateStep, index int, files map[string]model.File) error {
	log.Printf("Applying release for step %s\n", step.Name)
	autoApprove := getAutoApprove(*stepState)
	var err error
	if u.pipelineFlags.Type == string(common.PipelineTypeLocal) {
		err = u.localPipeline.executeLocalPipeline(step, autoApprove, u.getStepAuthSources(step))
	} else if firstRun {
		err = u.createExecuteStepPipelines(step, autoApprove, index)
	} else {
		err = u.executeStepPipelines(step, autoApprove, index)
	}
	if err != nil {
		u.postCallback(model.ApplyStatusFailure, *stepState)
		return err
	}
	log.Printf("release applied successfully for step %s\n", step.Name)
	err = u.putAppliedStateFile(stepState, model.ApplyStatusSuccess)
	if err == nil {
		u.updateDestinationsApplyFiles(step, files)
	}
	return err
}

<<<<<<< HEAD
=======
func (u *updater) updateAgentJob(cmd common.Command) {
	if u.pipelineFlags.Type == string(common.PipelineTypeLocal) {
		return
	}
	agent := NewAgent(u.resources)
	err := agent.UpdateProjectImage(u.config.AgentVersion, cmd)
	if err != nil {
		log.Fatalf("Failed to update agent codebuild: %s", err)
	}
}

>>>>>>> 3de2ba1e
func (u *updater) getStepState(step model.Step) (*model.StateStep, error) {
	stepState := GetStepState(u.state, step.Name)
	if stepState == nil {
		return nil, fmt.Errorf("failed to get state for step %s", step.Name)
	}
	return stepState, nil
}

func (u *updater) updateCertFiles(stepName string) error {
	folder := fmt.Sprintf("steps/%s-%s", u.resources.GetCloudPrefix(), stepName)
	if len(u.config.Certs) == 0 {
		return removeFolderE(u.resources.GetBucket(), fmt.Sprintf("%s/%s", folder, certsFolder))
	}
	allFiles := model.NewSet[string]()
	for _, file := range u.config.Certs {
		filePath := fmt.Sprintf("%s/%s", folder, file.Name)
		err := u.resources.GetBucket().PutFile(filePath, file.Content)
		if err != nil {
			return err
		}
		allFiles.Add(filePath)
	}
	bucketFiles, err := u.resources.GetBucket().ListFolderFiles(fmt.Sprintf("%s/%s", folder, certsFolder))
	if err != nil {
		log.Fatalf("Failed to list folder allFiles: %s", err)
	}
	for _, bucketFile := range bucketFiles {
		if allFiles.Contains(bucketFile) {
			continue
		}
		err = u.resources.GetBucket().DeleteFile(bucketFile)
		if err != nil {
			log.Fatalf("Failed to delete file %s: %s", bucketFile, err)
		}
	}
	return nil
}

func (u *updater) updateStepFiles(step model.Step, moduleVersions map[string]model.ModuleVersion, index int) (bool, map[string]model.Set[string], map[string]model.File, error) {
	switch step.Type {
	case model.StepTypeTerraform:
		return u.updateTerraformFiles(step, moduleVersions, index)
	case model.StepTypeArgoCD:
		execute, files, err := u.updateArgoCDFiles(step, moduleVersions)
		return execute, nil, files, err
	default:
		return false, nil, nil, fmt.Errorf("step type %s not supported", step.Type)
	}
}

func (u *updater) createExecuteStepPipelines(step model.Step, autoApprove bool, index int) error {
	bucket := u.resources.GetBucket()
	repoMetadata, err := bucket.GetRepoMetadata()
	if err != nil {
		return err
	}

	stepName := fmt.Sprintf("%s-%s", u.resources.GetCloudPrefix(), step.Name)

	vpcConfig := u.getVpcConfig(step)
	imageVersion, imageSource := u.getBaseImage(step, index)
	sources := u.getStepAuthSources(step)
	err = u.resources.GetBuilder().CreateProject(stepName, repoMetadata.URL, stepName, step, imageVersion, imageSource,
		vpcConfig, sources)
	if err != nil {
		return fmt.Errorf("failed to create CodeBuild project: %w", err)
	}
	return u.createExecutePipelines(stepName, stepName, step, autoApprove, bucket, sources)
}

func (u *updater) getVpcConfig(step model.Step) *model.VpcConfig {
	if u.pipelineFlags.Type == string(common.PipelineTypeLocal) {
		return nil
	}
	if !*step.Vpc.Attach {
		return nil
	}
	return &model.VpcConfig{
		VpcId:            &step.Vpc.Id,
		Subnets:          util.ToList(step.Vpc.SubnetIds),
		SecurityGroupIds: util.ToList(step.Vpc.SecurityGroupIds),
	}
}

func (u *updater) createExecutePipelines(projectName string, stepName string, step model.Step, autoApprove bool, bucket model.Bucket, authSources map[string]model.SourceAuth) error {
	executionId, err := u.resources.GetPipeline().CreatePipeline(projectName, stepName, step, bucket, authSources)
	if err != nil {
		return fmt.Errorf("failed to create pipeline %s: %w", projectName, err)
	}
	err = u.resources.GetPipeline().WaitPipelineExecution(projectName, projectName, executionId, autoApprove, step)
	if err != nil {
		return fmt.Errorf("failed to wait for pipeline %s execution: %w", projectName, err)
	}
	return nil
}

func (u *updater) getStepAuthSources(step model.Step) map[string]model.SourceAuth {
	authSources := make(map[string]model.SourceAuth)
	for _, module := range step.Modules {
		if util.IsClientModule(module) {
			continue
		}
		moduleSource := u.getModuleSource(module.Source)
		if moduleSource.Auth.Username == "" {
			continue
		}
		authSources[moduleSource.URL] = moduleSource.Auth
	}
	return authSources
}

func (u *updater) executeStepPipelines(step model.Step, autoApprove bool, index int) error {
	stepName := fmt.Sprintf("%s-%s", u.resources.GetCloudPrefix(), step.Name)
	vpcConfig := u.getVpcConfig(step)
	imageVersion, imageSource := u.getBaseImage(step, index)
	bucket := u.resources.GetBucket()
	repoMetadata, err := bucket.GetRepoMetadata()
	if err != nil {
		return err
	}
	sources := u.getStepAuthSources(step)
	err = u.resources.GetBuilder().UpdateProject(stepName, repoMetadata.URL, stepName, step, imageVersion, imageSource,
		vpcConfig, sources)
	if err != nil {
		return err
	}
	err = u.updatePipelines(stepName, step, repoMetadata.Name)
	if err != nil {
		return err
	}
	executionId, err := u.resources.GetPipeline().StartPipelineExecution(stepName, stepName, step, repoMetadata.Name)
	if err != nil {
		return fmt.Errorf("failed to start pipeline %s execution: %w", stepName, err)
	}
	return u.resources.GetPipeline().WaitPipelineExecution(stepName, stepName, executionId, autoApprove, step)
}

func getAutoApprove(state model.StateStep) bool {
	for _, module := range state.Modules {
		if !module.AutoApprove {
			return false
		}
	}
	return true
}

func getSourceReleases(steps []model.Step, source *model.Source, state *model.State) (*version.Version, []*version.Version, error) {
	sourceClient := source.Storage.(*git.SourceClient)
	oldestVersion, err := getOldestVersion(steps, source, state)
	if err != nil {
		return nil, nil, err
	}
	if oldestVersion == StableVersion || oldestVersion == source.StableVersion.Original() {
		latestRelease := source.StableVersion
		log.Printf("Latest release for %s is %s\n", source.URL, latestRelease.Original())
		return latestRelease, []*version.Version{latestRelease}, nil
	}
	oldestRelease, err := sourceClient.GetRelease(getFormattedVersionString(oldestVersion))
	if err != nil {
		return nil, nil, fmt.Errorf("failed to get oldest release %s: %w", oldestVersion, err)
	}
	log.Printf("Oldest module version for %s is %s\n", source.URL, oldestRelease.Original())

	newestVersion, err := getNewestVersion(steps, source)
	if err != nil {
		return nil, nil, err
	}
	var newestRelease *version.Version
	if newestVersion != StableVersion {
		newestRelease, err = sourceClient.GetRelease(getFormattedVersionString(newestVersion))
		if err != nil {
			return nil, nil, fmt.Errorf("failed to get newest release %s: %w", oldestVersion, err)
		}
		log.Printf("Newest module version for %s is %s\n", source.URL, newestRelease.Original())
	}

	releases, err := sourceClient.GetReleases(oldestRelease, newestRelease)
	if err != nil {
		return nil, nil, fmt.Errorf("failed to get newer releases: %w", err)
	}
	return releases[len(releases)-1], releases, nil
}

func getLatestRelease(sourceClient *git.SourceClient) *version.Version {
	latestRelease, err := sourceClient.GetLatestReleaseTag()
	if err != nil {
		log.Fatal(err.Error())
	}
	return latestRelease
}

func getOldestVersion(steps []model.Step, source *model.Source, state *model.State) (string, error) {
	oldestVersion := source.Version.Original()
	var err error
	for _, step := range steps {
		stepState := GetStepState(state, step.Name)
		for _, module := range step.Modules {
			if util.IsClientModule(module) || !source.Modules.Contains(module.Source) {
				continue
			}
			oldestVersion, err = getOlderVersion(oldestVersion, module.Version)
			if err != nil {
				return "", err
			}
			if stepState == nil {
				continue
			}
			moduleState := GetModuleState(stepState, module.Name)
			if moduleState == nil {
				continue
			}
			if moduleState.Source != source.URL {
				continue
			}
			moduleStateVersion := ""
			if moduleState.AppliedVersion != nil {
				moduleStateVersion = *moduleState.AppliedVersion
			} else if moduleState.Version != "" {
				moduleStateVersion = moduleState.Version
			}
			oldestVersion, err = getOlderVersion(oldestVersion, moduleStateVersion)
			if err != nil {
				return "", err
			}
		}
	}
	return oldestVersion, nil
}

func getOlderVersion(oldestVersion string, compareVersion string) (string, error) {
	if compareVersion == "" || oldestVersion != StableVersion && compareVersion == StableVersion ||
		oldestVersion == StableVersion && compareVersion == StableVersion {
		return oldestVersion, nil
	} else if oldestVersion == StableVersion {
		return compareVersion, nil
	}
	version1, err := version.NewVersion(oldestVersion)
	if err != nil {
		return "", fmt.Errorf("failed to parse version %s: %w", oldestVersion, err)
	}
	version2, err := version.NewVersion(compareVersion)
	if err != nil {
		return "", fmt.Errorf("failed to parse version %s: %w", compareVersion, err)
	}
	if version1.LessThan(version2) {
		return oldestVersion, nil
	} else {
		return compareVersion, nil
	}
}

func getNewestVersion(steps []model.Step, source *model.Source) (string, error) {
	newestVersion := ""
	var err error
	for _, step := range steps {
		for _, module := range step.Modules {
			if util.IsClientModule(module) || !source.Modules.Contains(module.Source) {
				continue
			}
			if module.Version == StableVersion {
				return StableVersion, nil
			}
			moduleVersion := module.Version
			if moduleVersion == "" {
				moduleVersion = source.Version.Original()
			}
			newestVersion, err = getNewerVersion(newestVersion, moduleVersion)
			if err != nil {
				return "", err
			}
		}
	}
	return newestVersion, nil
}

func getNewerVersion(newestVersion string, moduleVersion string) (string, error) {
	if newestVersion == "" {
		return moduleVersion, nil
	}
	version1, err := version.NewVersion(newestVersion)
	if err != nil {
		return "", fmt.Errorf("failed to parse version %s: %w", newestVersion, err)
	}
	version2, err := version.NewVersion(moduleVersion)
	if err != nil {
		return "", fmt.Errorf("failed to parse version %s: %w", moduleVersion, err)
	}
	if version1.GreaterThan(version2) {
		return newestVersion, nil
	} else {
		return moduleVersion, nil
	}
}

func (u *updater) updateTerraformFiles(step model.Step, moduleVersions map[string]model.ModuleVersion, index int) (bool, map[string]model.Set[string], map[string]model.File, error) {
	files := make(map[string]model.File)
	mainPath, mainFile, err := u.createBackendConf(fmt.Sprintf("%s-%s", u.resources.GetCloudPrefix(), step.Name), u.resources.GetBucket())
	if err != nil {
		return false, nil, nil, err
	}
	files[mainPath] = model.File{Content: mainFile}
	changed, mainPath, mainBytes, err := u.createTerraformMain(step, moduleVersions)
	if err != nil {
		return false, nil, nil, err
	}
	files[mainPath] = model.File{Content: mainBytes}
	err = u.updateIncludedStepFiles(step, ReservedTFFiles, model.ToSet([]string{terraformCache, certsFolder}), files)
	if err != nil {
		return false, nil, nil, err
	}
	if len(moduleVersions) == 0 {
		return false, nil, nil, errors.New("no module versions found")
	}
	sourceVersions, err := u.getSourceVersions(step, moduleVersions, index)
	if err != nil {
		return false, nil, nil, err
	}
	provider, providers, err := u.terraform.GetTerraformProvider(step, moduleVersions, sourceVersions)
	if err != nil {
		return false, nil, nil, fmt.Errorf("failed to create terraform provider: %s", err)
	}
	modifiedProvider, delayedKeyTypes, err := u.replaceStringValues(step, string(provider), index, make(paramCache))
	if err != nil {
		return false, nil, nil, fmt.Errorf("failed to replace provider values: %s", err)
	}
	providerChecksum := util.CalculateHash([]byte(modifiedProvider))
	modifiedProvider, err = u.replaceDelayedStringValues(step, modifiedProvider, index, make(paramCache), delayedKeyTypes)
	if err != nil {
		return false, nil, nil, fmt.Errorf("failed to replace delayed provider values: %s", err)
	}
	providerFile := fmt.Sprintf("steps/%s-%s/provider.tf", u.resources.GetCloudPrefix(), step.Name)
	files[providerFile] = model.File{Content: []byte(modifiedProvider), Checksum: providerChecksum}
	err = u.resources.GetBucket().PutFile(providerFile, []byte(modifiedProvider))
	return changed || len(step.Files) > 0, providers, files, err
}

func (u *updater) getSourceVersions(step model.Step, moduleVersions map[string]model.ModuleVersion, index int) (map[string]string, error) {
	sourceVersions := make(map[string]string)
	for _, module := range step.Modules {
		if util.IsClientModule(module) {
			continue
		}
		source := moduleVersions[module.Name].SourceURL
		moduleVersion, err := version.NewVersion(moduleVersions[module.Name].Version)
		if err != nil {
			continue
		}
		if sourceVersions[source] == "" {
			sourceVersions[source] = moduleVersion.Original()
		}
		sourceVersion, err := version.NewVersion(sourceVersions[source])
		if err != nil {
			continue
		}
		if moduleVersion.GreaterThan(sourceVersion) {
			sourceVersions[source] = moduleVersion.Original()
		}
	}
	for sourceURL, source := range u.sources {
		if source.ForcedVersion != "" {
			sourceVersions[sourceURL] = source.ForcedVersion
			continue
		}
		_, exists := sourceVersions[sourceURL]
		if exists {
			continue
		}
		sourceVersions[sourceURL] = source.Releases[util.MinInt(index, len(source.Releases)-1)].Original()
	}
	return sourceVersions, nil
}

func (u *updater) updateArgoCDFiles(step model.Step, moduleVersions map[string]model.ModuleVersion) (bool, map[string]model.File, error) {
	executePipeline := false
	files := make(map[string]model.File)
	for _, module := range step.Modules {
		moduleVersion, found := moduleVersions[module.Name]
		if !found {
			return false, nil, fmt.Errorf("module %s version not found", module.Name)
		}
		inputs := module.Inputs
		if len(inputs) == 0 {
			inputs = make(map[string]interface{})
		}
		prefix := fmt.Sprintf("%s-%s-%s", u.resources.GetCloudPrefix(), step.Name, module.Name)
		err := util.SetChildStringValue(inputs, prefix, false, "global", "prefix")
		if err != nil {
			return false, nil, fmt.Errorf("failed to set prefix: %s", err)
		}
		inputBytes, err := getModuleInputBytes(inputs)
		if err != nil {
			return false, nil, err
		}
		executePipeline = true
		filePath, file, err := u.createArgoCDApp(module, step, moduleVersion.Version, inputBytes)
		if err != nil {
			return false, nil, err
		}
		files[filePath] = model.File{Content: file}
	}
	err := u.updateIncludedStepFiles(step, ReservedAppsFiles, model.ToSet([]string{certsFolder}), files)
	return executePipeline, files, err
}

func getModuleInputBytes(inputs map[string]interface{}) ([]byte, error) {
	if len(inputs) == 0 {
		return []byte{}, nil
	}
	bytes, err := yaml.Marshal(inputs)
	if err != nil {
		return nil, fmt.Errorf("failed to marshal inputs: %s", err)
	}
	return bytes, nil
}

func (u *updater) createBackendConf(path string, bucket model.Bucket) (string, []byte, error) {
	key := fmt.Sprintf("%s/terraform.tfstate", path)
	backendConfig := u.resources.GetBackendConfigVars(key)
	bytes, err := util.CreateKeyValuePairs(backendConfig, "", "")
	if err != nil {
		return "", nil, fmt.Errorf("failed to convert backend config values: %w", err)
	}
	filePath := fmt.Sprintf("steps/%s/backend.conf", path)
	return filePath, bytes, bucket.PutFile(filePath, bytes)
}

func (u *updater) putStateFileOrDie() {
	err := u.putStateFile()
	if err != nil {
		state, _ := yaml.Marshal(u.state)
		if state != nil {
			log.Println(string(state))
			log.Println("Update the state file manually to avoid reapplying steps")
		}
		log.Fatalf("Failed to put state file: %v", err)
	}
}

func (u *updater) putStateFile() error {
	bytes, err := yaml.Marshal(u.state)
	if err != nil {
		return fmt.Errorf("failed to marshal state: %w", err)
	}
	return u.resources.GetBucket().PutFile(stateFile, bytes)
}

func (u *updater) putAppliedStateFile(stepState *model.StateStep, status model.ApplyStatus) error {
	u.stateLock.Lock()
	defer u.stateLock.Unlock()

	stepState.AppliedAt = time.Now().UTC()
	for _, module := range stepState.Modules {
		module.AppliedVersion = &module.Version
	}
	u.postCallback(status, *stepState)
	return u.putStateFile()
}

func (u *updater) postCallback(status model.ApplyStatus, stepState model.StateStep) {
	if u.callback == nil {
		return
	}
	log.Printf("Posting step %s status '%s' to callback", stepState.Name, status)
	err := u.callback.PostStepState(status, stepState)
	if err != nil {
		slog.Error(common.PrefixError(fmt.Errorf("error posting step %s status '%s' to callback: %v",
			stepState.Name, status, err)))
	}
}

func (u *updater) createTerraformMain(step model.Step, moduleVersions map[string]model.ModuleVersion) (bool, string, []byte, error) {
	file := hclwrite.NewEmptyFile()
	body := file.Body()
	changed := false
	for _, module := range step.Modules {
		moduleVersion, found := moduleVersions[module.Name]
		if !found {
			return false, "", nil, fmt.Errorf("module %s version not found", module.Name)
		}
		if moduleVersion.Changed {
			changed = true
		}
		err := u.terraform.AddModule(u.resources.GetCloudPrefix(), body, step, module, moduleVersion)
		if err != nil {
			return false, "", nil, err
		}
		body.AppendNewline()
	}
	filePath := fmt.Sprintf("steps/%s-%s/main.tf", u.resources.GetCloudPrefix(), step.Name)
	fileBytes := file.Bytes()
	if changed {
		err := u.resources.GetBucket().PutFile(filePath, fileBytes)
		if err != nil {
			return false, "", nil, err
		}
	}
	return changed, filePath, fileBytes, nil
}

func (u *updater) createArgoCDApp(module model.Module, step model.Step, moduleVersion string, values []byte) (string, []byte, error) {
	moduleSource := u.getModuleSource(module.Source)
	appBytes, err := argocd.GetApplicationFile(moduleSource.Storage, module, moduleSource.URL, moduleVersion, values,
		u.resources.GetProviderType())
	if err != nil {
		return "", nil, fmt.Errorf("failed to create application file: %w", err)
	}
	filePath := fmt.Sprintf("steps/%s-%s/%s.yaml", u.resources.GetCloudPrefix(), step.Name, module.Name)
	return filePath, appBytes, u.resources.GetBucket().PutFile(filePath, appBytes)
}

func (u *updater) updateModuleVersions(step model.Step, stepState *model.StateStep, index int) (map[string]model.ModuleVersion, error) {
	u.stateLock.Lock()
	defer u.stateLock.Unlock()

	moduleVersions := make(map[string]model.ModuleVersion)
	for _, module := range step.Modules {
		moduleVersion, changed, err := u.getModuleVersion(module, stepState, index, step.Approve)
		if err != nil {
			return nil, err
		}
		moduleVersions[module.Name] = model.ModuleVersion{
			Version:   moduleVersion,
			Changed:   changed,
			SourceURL: u.moduleSources[module.Source],
		}
	}
	err := u.putStateFile()
	if err != nil {
		return nil, err
	}
	u.postCallback(model.ApplyStatusStarting, *stepState)
	return moduleVersions, nil
}

func (u *updater) getModuleVersion(module model.Module, stepState *model.StateStep, index int, approve model.Approve) (string, bool, error) {
	moduleVersion := module.Version
	moduleState, err := getModuleState(stepState, module)
	if err != nil {
		return "", false, err
	}
	moduleState.AutoApprove = getStepAutoApprove(approve)
	if util.IsClientModule(module) {
		moduleState.Version = module.Version
		return module.Version, true, nil
	}
	moduleSource := u.getModuleSource(module.Source)
	if moduleSource.ForcedVersion != "" {
		if moduleState.Source != moduleSource.URL {
			moduleState.Source = moduleSource.URL
			moduleState.AppliedVersion = nil
		}
		moduleState.Version = moduleSource.ForcedVersion
		return moduleSource.ForcedVersion, true, nil
	}
	var moduleSemver *version.Version
	if moduleVersion == "" {
		moduleSemver = moduleSource.Version
	} else if moduleVersion == StableVersion {
		moduleSemver = moduleSource.NewestVersion
	} else {
		moduleSemver, err = version.NewVersion(moduleVersion)
		if err != nil {
			moduleSemver = moduleSource.NewestVersion
		}
	}
	if index > len(moduleSource.Releases)-1 {
		return getFormattedVersion(moduleSemver), false, nil
	}
	releaseTag := moduleSource.Releases[index]
	if moduleState.AppliedVersion == nil || moduleState.Source != moduleSource.URL {
		moduleState.Source = moduleSource.URL
		moduleState.AppliedVersion = nil
		if moduleSemver.GreaterThan(releaseTag) {
			moduleState.Version = getFormattedVersion(releaseTag)
			return getFormattedVersion(releaseTag), true, nil
		} else {
			moduleState.Version = getFormattedVersion(moduleSemver)
			return getFormattedVersion(moduleSemver), true, nil
		}
	}
	var moduleStateSemver *version.Version
	moduleStateSemver, err = version.NewVersion(*moduleState.AppliedVersion)
	if err != nil {
		return "", false, fmt.Errorf("failed to parse module state applied version %s: %s", moduleVersion, err)
	}
	if moduleSemver.Equal(moduleStateSemver) && moduleSemver.LessThan(releaseTag) {
		return getFormattedVersion(moduleStateSemver), false, nil
	}
	if moduleStateSemver.GreaterThan(releaseTag) {
		return getFormattedVersion(moduleStateSemver), false, nil
	} else {
		moduleState.AutoApprove = getModuleAutoApprove(moduleStateSemver, releaseTag, approve)
		moduleState.Version = getFormattedVersion(releaseTag)
		return getFormattedVersion(releaseTag), true, nil
	}
}

func getStepAutoApprove(approve model.Approve) bool {
	if approve == model.ApproveNever || approve == model.ApproveForce {
		return true
	}
	if approve == "" || approve == model.ApproveAlways || approve == model.ApproveReject {
		return false
	}
	return true
}

func getModuleAutoApprove(moduleVersion *version.Version, releaseTag *version.Version, approve model.Approve) bool {
	if approve == model.ApproveNever || approve == model.ApproveForce {
		return true
	}
	if approve == "" || approve == model.ApproveAlways || approve == model.ApproveReject {
		return false
	}
	releaseSegments := releaseTag.Segments()
	moduleSegments := moduleVersion.Segments()
	if approve == model.ApproveMajor {
		return moduleSegments[0] >= releaseSegments[0]
	}
	if approve == model.ApproveMinor {
		return moduleSegments[0] >= releaseSegments[0] && moduleSegments[1] >= releaseSegments[1]
	}
	return false
}

func (u *updater) getModuleSource(moduleSource string) *model.Source {
	sourceUrl := u.moduleSources[moduleSource]
	return u.sources[sourceUrl]
}

func (u *updater) updatePipelines(projectName string, step model.Step, bucket string) error {
	stepName := fmt.Sprintf("%s-%s", u.resources.GetCloudPrefix(), step.Name)
	sources := u.getStepAuthSources(step)
	err := u.resources.GetPipeline().UpdatePipeline(projectName, stepName, step, bucket, sources)
	if err != nil {
		return fmt.Errorf("failed to update pipeline %s: %w", projectName, err)
	}
	return nil
}

func (u *updater) getBaseImage(step model.Step, index int) (string, string) {
	release := model.LatestImageVersion
	if step.BaseImageVersion != "" {
		release = step.BaseImageVersion
	} else if u.config.BaseImageVersion != "" {
		release = u.config.BaseImageVersion
	} else {
		for _, module := range step.Modules {
			if util.IsClientModule(module) {
				continue
			}
			source := u.getModuleSource(module.Source)
			if !strings.Contains(source.URL, EntigoSource) {
				continue
			}
			if source.ForcedVersion != "" {
				break
			} else {
				release = getFormattedVersion(source.Releases[util.MinInt(index, len(source.Releases)-1)])
				break
			}
		}
	}
	imageSource := ""
	if step.BaseImageSource != "" {
		imageSource = step.BaseImageSource
	} else if u.config.BaseImageSource != "" {
		imageSource = u.config.BaseImageSource
	}
	return release, imageSource
}

func (u *updater) updateChecksums(index int) {
	for url, source := range u.sources {
		if len(source.Releases)-1 < index {
			continue
		}
		checksums, err := source.Storage.CalculateChecksums(source.Releases[index].Original())
		if err != nil {
			log.Fatalf("Failed to get checksums for %s: %s", url, err)
		}
		source.CurrentChecksums = checksums
		u.sources[url] = source
	}
}

func (u *updater) updateIncludedStepFiles(step model.Step, reservedFiles, excludedFolders model.Set[string], includedFiles map[string]model.File) error {
	files := model.Set[string]{}
	folder := fmt.Sprintf("steps/%s-%s", u.resources.GetCloudPrefix(), step.Name)
	for _, file := range step.Files {
		target := fmt.Sprintf("%s/%s", folder, file.Name)
		err := u.resources.GetBucket().PutFile(target, file.Content)
		if err != nil {
			return err
		}
		files.Add(target)
		includedFiles[target] = model.File{Content: file.Content}
	}
	folderFiles, err := u.resources.GetBucket().ListFolderFilesWithExclude(folder, excludedFolders)
	if err != nil {
		return err
	}
	for _, file := range folderFiles {
		relativeFile := strings.TrimPrefix(file, folder+"/")
		if reservedFiles.Contains(relativeFile) {
			continue
		}
		if !files.Contains(file) {
			err = u.resources.GetBucket().DeleteFile(file)
			if err != nil {
				return err
			}
		}
	}
	return nil
}

func (u *updater) mergeModuleInputs(step model.Step, moduleVersions map[string]model.ModuleVersion) (model.Step, error) {
	for i, module := range step.Modules {
		if util.IsClientModule(module) {
			continue
		}
		moduleVersion, found := moduleVersions[module.Name]
		if !found {
			return step, fmt.Errorf("module %s version not found", module.Name)
		}
		moduleSource := u.getModuleSource(module.Source)
		inputs, err := u.getModuleInputs(step.Type, module, moduleSource, moduleVersion.Version)
		if err != nil {
			return step, err
		}
		step.Modules[i].Inputs = inputs
	}
	return step, nil
}

func (u *updater) getModuleInputs(stepType model.StepType, module model.Module, source *model.Source, moduleVersion string) (map[string]interface{}, error) {
	moduleSource := module.Source
	if stepType == model.StepTypeArgoCD {
		moduleSource = fmt.Sprintf("k8s/%s", module.Source)
	}
	filePath := fmt.Sprintf("modules/%s/agent_input.yaml", moduleSource)
	defaultInputs, err := u.getModuleDefaultInputs(filePath, source, moduleVersion)
	if err != nil {
		return nil, err
	}

	providerType := u.resources.GetProviderType()
	if providerType == model.AWS {
		providerType = "aws"
	} else if providerType == model.GCLOUD {
		providerType = "google"
	}
	filePath = fmt.Sprintf("modules/%s/agent_input_%s.yaml", moduleSource, providerType)
	providerInputs, err := u.getModuleDefaultInputs(filePath, source, moduleVersion)
	if err != nil {
		return nil, err
	}

	inputs, err := mergeInputs(defaultInputs, providerInputs)
	if err != nil {
		return nil, fmt.Errorf("failed to merge inputs: %v", err)
	}
	inputs, err = mergeInputs(inputs, module.Inputs)
	if err != nil {
		return nil, fmt.Errorf("failed to merge inputs: %v", err)
	}
	return replaceModuleValues(module, inputs)
}

func (u *updater) getModuleDefaultInputs(filePath string, moduleSource *model.Source, moduleVersion string) (map[string]interface{}, error) {
	defaultInputsRaw, err := moduleSource.Storage.GetFile(filePath, moduleVersion)
	if err != nil {
		var fileError model.FileNotFoundError
		if errors.As(err, &fileError) {
			return nil, nil
		}
		return nil, fmt.Errorf("failed to get module file %s: %v", filePath, err)
	}
	var defaultInputs map[string]interface{}
	err = yaml.Unmarshal(defaultInputsRaw, &defaultInputs)
	if err != nil {
		return nil, fmt.Errorf("failed to unmarshal default inputs: %v", err)
	}
	return defaultInputs, nil
}

func (u *updater) updateStepChecksums(step model.Step, files map[string]model.File) {
	sums, exists := u.stepChecksums.CurrentChecksums[step.Name]
	if exists {
		u.stepChecksums.PreviousChecksums[step.Name] = sums
	}
	moduleChecksums := make(map[string][]byte)
	for _, module := range step.Modules {
		moduleChecksums[module.Name] = module.InputsChecksum
	}
	fileChecksums := make(map[string][]byte)
	for _, file := range step.Files {
		fileChecksums[file.Name] = file.Checksum
	}
	for _, file := range files {
		if file.Checksum == nil {
			continue
		}
		fileChecksums[file.Name] = file.Checksum
	}
	stepChecksum := model.StepChecksums{
		ModuleChecksums: moduleChecksums,
		FileChecksums:   fileChecksums,
	}
	u.stepChecksums.CurrentChecksums[step.Name] = stepChecksum
}

func mergeInputs(baseInputs map[string]interface{}, patchInputs map[string]interface{}) (map[string]interface{}, error) {
	if baseInputs != nil && patchInputs == nil {
		return baseInputs, nil
	} else if baseInputs == nil && patchInputs != nil {
		return patchInputs, nil
	} else if baseInputs == nil {
		return nil, nil
	}
	err := mergo.Merge(&baseInputs, patchInputs, mergo.WithOverride)
	if err != nil {
		return nil, err
	}
	return baseInputs, nil
}

func getFormattedVersion(version *version.Version) string {
	if version == nil {
		return ""
	}
	return getFormattedVersionString(version.Original())
}

func getFormattedVersionString(original string) string {
	if strings.HasPrefix(original, "v") {
		return original
	}
	return fmt.Sprintf("v%s", original)
}

func getModuleState(stepState *model.StateStep, module model.Module) (*model.StateModule, error) {
	moduleState := GetModuleState(stepState, module.Name)
	if moduleState == nil {
		return nil, fmt.Errorf("failed to get state for module %s", module.Name)
	}
	return moduleState, nil
}<|MERGE_RESOLUTION|>--- conflicted
+++ resolved
@@ -303,7 +303,7 @@
 }
 
 func (u *updater) updateAgentJob(cmd common.Command) {
-	if u.pipelineType == common.PipelineTypeLocal {
+	if u.pipelineFlags.Type == string(common.PipelineTypeLocal) {
 		return
 	}
 	agent := NewAgent(u.resources)
@@ -679,20 +679,6 @@
 	return err
 }
 
-<<<<<<< HEAD
-=======
-func (u *updater) updateAgentJob(cmd common.Command) {
-	if u.pipelineFlags.Type == string(common.PipelineTypeLocal) {
-		return
-	}
-	agent := NewAgent(u.resources)
-	err := agent.UpdateProjectImage(u.config.AgentVersion, cmd)
-	if err != nil {
-		log.Fatalf("Failed to update agent codebuild: %s", err)
-	}
-}
-
->>>>>>> 3de2ba1e
 func (u *updater) getStepState(step model.Step) (*model.StateStep, error) {
 	stepState := GetStepState(u.state, step.Name)
 	if stepState == nil {
