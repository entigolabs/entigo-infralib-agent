--- conflicted
+++ resolved
@@ -238,38 +238,25 @@
 
 func getModuleSource(configSources []model.ConfigSource, step model.Step, module model.Module, sources map[model.SourceKey]*model.Source) (model.SourceKey, error) {
 	for _, configSource := range configSources {
-<<<<<<< HEAD
 		sourceKey := configSource.GetSourceKey()
 		source := sources[sourceKey]
-		moduleSource := module.Source
-		if len(source.Includes) > 0 {
-			if source.Includes.Contains(module.Source) {
-				sources[sourceKey].Modules.Add(module.Source)
-				return sourceKey, nil
-=======
-		source := sources[configSource.URL]
 		if len(source.Includes) > 0 {
 			if !source.Includes.Contains(module.Source) {
 				continue
->>>>>>> 777b1397
 			}
 			err := moduleMustExist(source, step.Type, module)
 			if err != nil {
-				return "", err
-			}
-			sources[source.URL].Modules.Add(module.Source)
-			return source.URL, nil
+				return model.SourceKey{}, err
+			}
+			sources[sourceKey].Modules.Add(module.Source)
+			return sourceKey, nil
 		}
 		if source.Excludes.Contains(module.Source) {
 			continue
 		}
 		exists, err := moduleExists(source, step.Type, module)
 		if err != nil {
-<<<<<<< HEAD
-			return model.SourceKey{}, fmt.Errorf("failed to check if module %s exists in source %s with release %s: %v", module.Name, source.URL, release, err)
-=======
-			return "", err
->>>>>>> 777b1397
+			return model.SourceKey{}, err
 		}
 		if exists {
 			sources[sourceKey].Modules.Add(module.Source)
@@ -279,11 +266,6 @@
 	return model.SourceKey{}, fmt.Errorf("no source contains module")
 }
 
-<<<<<<< HEAD
-func addSourceReleases(steps []model.Step, configSources []model.ConfigSource, state *model.State, sources map[model.SourceKey]*model.Source) error {
-	for _, configSource := range configSources {
-		if configSource.ForceVersion {
-=======
 func moduleMustExist(source *model.Source, stepType model.StepType, module model.Module) error {
 	exists, err := moduleExists(source, stepType, module)
 	if err != nil {
@@ -316,11 +298,9 @@
 	return exists, nil
 }
 
-func addSourceReleases(steps []model.Step, configSources []model.ConfigSource, state *model.State, sources map[string]*model.Source) error {
-	for _, cSource := range configSources {
-		source := sources[cSource.URL]
-		if cSource.ForceVersion {
->>>>>>> 777b1397
+func addSourceReleases(steps []model.Step, configSources []model.ConfigSource, state *model.State, sources map[model.SourceKey]*model.Source) error {
+	for _, configSource := range configSources {
+		if configSource.ForceVersion {
 			continue
 		}
 		source := sources[configSource.GetSourceKey()]
