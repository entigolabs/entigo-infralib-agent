--- conflicted
+++ resolved
@@ -322,14 +322,10 @@
 	return false, nil
 }
 
-<<<<<<< HEAD
 func (u *updater) retrySteps(index int, retrySteps []model.Step, wg *model.SafeCounter) {
-=======
-func (u *updater) retrySteps(index int, retrySteps []model.Step, wg *model.SafeCounter, errChan chan<- error) {
 	if len(retrySteps) == 0 {
 		return
 	}
->>>>>>> 3dc1aaf0
 	u.allowParallel = false
 	for _, step := range retrySteps {
 		log.Printf("Retrying step %s\n", step.Name)
@@ -352,14 +348,8 @@
 	}
 	if !firstRun {
 		if !u.hasChanged(step, providers) {
-<<<<<<< HEAD
 			log.Printf("Skipping step %s\n", step.Name)
-			u.updateStepState(stepState)
-			return nil
-=======
-			fmt.Printf("Skipping step %s\n", step.Name)
 			return u.putAppliedStateFile(stepState)
->>>>>>> 3dc1aaf0
 		}
 		return u.executePipeline(firstRun, step, stepState, index)
 	}
