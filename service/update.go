--- conflicted
+++ resolved
@@ -307,7 +307,7 @@
 	if u.pipelineFlags.Type == string(common.PipelineTypeLocal) {
 		return
 	}
-	agent := NewAgent(u.resources)
+	agent := NewAgent(u.resources, *u.pipelineFlags.TerraformCache.Value)
 	err := agent.UpdateProjectImage(u.config.AgentVersion, cmd, u.provider.IsRunningLocally())
 	if err != nil {
 		log.Fatalf("Failed to update agent job: %s", err)
@@ -680,20 +680,6 @@
 	return err
 }
 
-<<<<<<< HEAD
-=======
-func (u *updater) updateAgentJob(cmd common.Command) {
-	if u.pipelineFlags.Type == string(common.PipelineTypeLocal) {
-		return
-	}
-	agent := NewAgent(u.resources, *u.pipelineFlags.TerraformCache.Value)
-	err := agent.UpdateProjectImage(u.config.AgentVersion, cmd)
-	if err != nil {
-		log.Fatalf("Failed to update agent codebuild: %s", err)
-	}
-}
-
->>>>>>> 9c4fedf7
 func (u *updater) getStepState(step model.Step) (*model.StateStep, error) {
 	stepState := GetStepState(u.state, step.Name)
 	if stepState == nil {
