package gcloud

import (
	"context"
	"errors"
	"fmt"
	"google.golang.org/api/cloudresourcemanager/v1"
	"google.golang.org/api/googleapi"
	iamv1 "google.golang.org/api/iam/v1"
	"log"
	"net/http"
	"strings"
)

type IAM struct {
	ctx             context.Context
	service         *iamv1.Service
	resourceManager *cloudresourcemanager.Service
	projectId       string
}

func NewIAM(ctx context.Context, projectId string) (*IAM, error) {
	service, err := iamv1.NewService(ctx)
	if err != nil {
		return nil, fmt.Errorf("failed to initialize IAM service: %w", err)
	}
	resourceManager, err := cloudresourcemanager.NewService(ctx)
	if err != nil {
		return nil, fmt.Errorf("failed to initialize Cloud Resource Manager service: %w", err)
	}
	return &IAM{
		ctx:             ctx,
		service:         service,
		resourceManager: resourceManager,
		projectId:       projectId,
	}, nil
}

func (iam *IAM) GetServiceAccount(serviceAccountName string) (*iamv1.ServiceAccount, error) {
	account, err := iam.service.Projects.ServiceAccounts.Get(serviceAccountName).Do()
	if err != nil {
		var gerr *googleapi.Error
		if errors.As(err, &gerr) && gerr.Code == http.StatusNotFound {
			return nil, nil
		}
		return nil, fmt.Errorf("failed to get service account: %w", err)
	}
	return account, nil
}

func (iam *IAM) GetOrCreateServiceAccount(name, displayName string) (*iamv1.ServiceAccount, bool, error) {
	account, err := iam.GetServiceAccount(fmt.Sprintf("projects/%s/serviceAccounts/%s@%s.iam.gserviceaccount.com",
		iam.projectId, name, iam.projectId))
	if err != nil {
		return nil, false, err
	}
	if account != nil {
		return account, false, nil
	}
	account, err = iam.service.Projects.ServiceAccounts.Create(fmt.Sprintf("projects/%s", iam.projectId),
		&iamv1.CreateServiceAccountRequest{
			AccountId: name,
			ServiceAccount: &iamv1.ServiceAccount{
				DisplayName: displayName,
			},
		}).Do()
	if err != nil {
		return nil, false, err
	}
<<<<<<< HEAD
	common.Logger.Printf("Created new service account: %s@%s.iam.gserviceaccount.com", name, iam.projectId)
=======
	log.Printf("Created new service account: %v", account.Name)
>>>>>>> 3d31074e
	return account, true, nil
}

func (iam *IAM) AddRolesToServiceAccount(serviceAccountName string, roles []string) error {
	policy, err := iam.service.Projects.ServiceAccounts.GetIamPolicy(serviceAccountName).Do()
	if err != nil {
		return fmt.Errorf("failed to get IAM policy: %v", err)
	}
	parts := strings.Split(serviceAccountName, "/")
	if len(parts) < 4 {
		return fmt.Errorf("invalid service account name format")
	}
	account := parts[len(parts)-1]
	for _, role := range roles {
		policy.Bindings = append(policy.Bindings, &iamv1.Binding{
			Role:    role,
			Members: []string{"serviceAccount:" + account},
		})
	}
	_, err = iam.service.Projects.ServiceAccounts.SetIamPolicy(serviceAccountName, &iamv1.SetIamPolicyRequest{
		Policy: policy,
	}).Do()
	if err != nil {
		return fmt.Errorf("failed to set IAM policy: %v", err)
	}
	return nil
}

func (iam *IAM) AddRolesToProject(serviceAccountName string, roles []string) error {
	parts := strings.Split(serviceAccountName, "/")
	if len(parts) < 4 {
		return fmt.Errorf("invalid service account name format")
	}
	account := parts[len(parts)-1]

	policy, err := iam.resourceManager.Projects.GetIamPolicy(iam.projectId, &cloudresourcemanager.GetIamPolicyRequest{}).Do()
	if err != nil {
		return fmt.Errorf("failed to get IAM policy: %w", err)
	}
	for _, role := range roles {
		policy.Bindings = append(policy.Bindings, &cloudresourcemanager.Binding{
			Role:    role,
			Members: []string{"serviceAccount:" + account},
		})
	}
	_, err = iam.resourceManager.Projects.SetIamPolicy(iam.projectId, &cloudresourcemanager.SetIamPolicyRequest{
		Policy: policy,
	}).Do()
	if err != nil {
		return fmt.Errorf("failed to set IAM policy: %w", err)
	}
	return nil
}

func (iam *IAM) DeleteServiceAccount(name string) error {
	_, err := iam.service.Projects.ServiceAccounts.Delete(fmt.Sprintf("projects/%s/serviceAccounts/%s@%s.iam.gserviceaccount.com",
		iam.projectId, name, iam.projectId)).Do()
	if err != nil {
		var gerr *googleapi.Error
		if errors.As(err, &gerr) && gerr.Code == http.StatusNotFound {
			return nil
		}
		return err
	}
	log.Printf("Deleted service account: %s", name)
	return nil
}

func (iam *IAM) CreateServiceAccountKey(serviceAccountName string) (*iamv1.ServiceAccountKey, error) {
	return iam.service.Projects.ServiceAccounts.Keys.Create(serviceAccountName, &iamv1.CreateServiceAccountKeyRequest{}).Do()
}<|MERGE_RESOLUTION|>--- conflicted
+++ resolved
@@ -67,11 +67,7 @@
 	if err != nil {
 		return nil, false, err
 	}
-<<<<<<< HEAD
-	common.Logger.Printf("Created new service account: %s@%s.iam.gserviceaccount.com", name, iam.projectId)
-=======
-	log.Printf("Created new service account: %v", account.Name)
->>>>>>> 3d31074e
+	log.Printf("Created new service account: %s@%s.iam.gserviceaccount.com", name, iam.projectId)
 	return account, true, nil
 }
 
