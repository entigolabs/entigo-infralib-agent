package gcloud

import (
	deploy "cloud.google.com/go/deploy/apiv1"
	"cloud.google.com/go/deploy/apiv1/deploypb"
	"context"
	"errors"
	"fmt"
	"github.com/entigolabs/entigo-infralib-agent/common"
	"github.com/entigolabs/entigo-infralib-agent/model"
	"github.com/entigolabs/entigo-infralib-agent/terraform"
	"github.com/entigolabs/entigo-infralib-agent/util"
	"github.com/google/uuid"
	"github.com/googleapis/gax-go/v2/apierror"
	"google.golang.org/api/iterator"
	"google.golang.org/grpc/codes"
	"google.golang.org/protobuf/types/known/durationpb"
	"os"
	"regexp"
	k8syaml "sigs.k8s.io/yaml"
	"strconv"
	"strings"
	"time"
)

const bucketFileFormat = "%s.tar.gz"

type skaffold struct {
	APIVersion string    `json:"apiVersion"`
	Kind       string    `json:"kind"`
	Metadata   metadata  `json:"metadata"`
	Deploy     runDeploy `json:"deploy"`
	Profiles   []profile `json:"profiles"`
}

type metadata struct {
	Name string `json:"name"`
}

type runDeploy struct {
	Cloudrun struct{} `json:"cloudrun"`
}

type profile struct {
	Name      string    `json:"name"`
	Manifests manifests `json:"manifests"`
}

type manifests struct {
	RawYaml []string `json:"rawYaml"`
}

type Pipeline struct {
	ctx            context.Context
	client         *deploy.CloudDeployClient
	cloudPrefix    string
	projectId      string
	location       string
	serviceAccount string
	storage        *GStorage
	builder        *Builder
	logging        *Logging
}

func NewPipeline(ctx context.Context, projectId string, location string, prefix string, serviceAccount string, storage *GStorage, builder *Builder, logging *Logging) (*Pipeline, error) {
	client, err := deploy.NewCloudDeployClient(ctx)
	if err != nil {
		return nil, err
	}
	err = createTargets(ctx, client, projectId, location, prefix, serviceAccount)
	if err != nil {
		return nil, err
	}
	return &Pipeline{
		ctx:            ctx,
		client:         client,
		cloudPrefix:    prefix,
		projectId:      projectId,
		location:       location,
		serviceAccount: serviceAccount,
		storage:        storage,
		builder:        builder,
		logging:        logging,
	}, nil
}

func createTargets(ctx context.Context, client *deploy.CloudDeployClient, projectId, location, prefix, serviceAccount string) error {
	collection := fmt.Sprintf("projects/%s/locations/%s", projectId, location)
	_, err := client.CreateTarget(ctx, &deploypb.CreateTargetRequest{
		Parent:   collection,
		TargetId: fmt.Sprintf("%s-plan", prefix),
		Target: &deploypb.Target{
			DeploymentTarget: &deploypb.Target_Run{
				Run: &deploypb.CloudRunLocation{
					Location: collection,
				},
			},
			ExecutionConfigs: []*deploypb.ExecutionConfig{{
				Usages: []deploypb.ExecutionConfig_ExecutionEnvironmentUsage{
					deploypb.ExecutionConfig_RENDER,
					deploypb.ExecutionConfig_DEPLOY,
				},
				ExecutionTimeout: &durationpb.Duration{Seconds: 86400},
				ServiceAccount:   serviceAccount,
			}},
		},
	})
	if err != nil {
		var apiError *apierror.APIError
		if !errors.As(err, &apiError) || apiError.GRPCStatus().Code() != codes.AlreadyExists {
			return err
		}
	}
	_, err = client.CreateTarget(ctx, &deploypb.CreateTargetRequest{
		Parent:   collection,
		TargetId: fmt.Sprintf("%s-apply", prefix),
		Target: &deploypb.Target{
			RequireApproval: true,
			DeploymentTarget: &deploypb.Target_Run{
				Run: &deploypb.CloudRunLocation{
					Location: collection,
				},
			},
			ExecutionConfigs: []*deploypb.ExecutionConfig{{
				Usages: []deploypb.ExecutionConfig_ExecutionEnvironmentUsage{
					deploypb.ExecutionConfig_RENDER,
					deploypb.ExecutionConfig_DEPLOY,
				},
				ExecutionTimeout: &durationpb.Duration{Seconds: 86400},
				ServiceAccount:   serviceAccount,
			}},
		},
	})
	if err != nil {
		var apiError *apierror.APIError
		if !errors.As(err, &apiError) || apiError.GRPCStatus().Code() != codes.AlreadyExists {
			return err
		}
	}
	return nil
}

func (p *Pipeline) deleteTargets() error {
	targetOp, err := p.client.DeleteTarget(p.ctx, &deploypb.DeleteTargetRequest{
		Name:         fmt.Sprintf("projects/%s/locations/%s/targets/%s-plan", p.projectId, p.location, p.cloudPrefix),
		AllowMissing: true,
	})
	if err != nil {
		return err
	}
	err = targetOp.Wait(p.ctx)
	if err != nil {
		return err
	}
	common.Logger.Printf("Deleted target %s-plan\n", p.cloudPrefix)
	targetOp, err = p.client.DeleteTarget(p.ctx, &deploypb.DeleteTargetRequest{
		Name:         fmt.Sprintf("projects/%s/locations/%s/targets/%s-apply", p.projectId, p.location, p.cloudPrefix),
		AllowMissing: true,
	})
	if err != nil {
		return err
	}
	err = targetOp.Wait(p.ctx)
	if err != nil {
		return err
	}
	common.Logger.Printf("Deleted target %s-apply\n", p.cloudPrefix)
	return nil
}

func (p *Pipeline) CreatePipeline(projectName, stepName string, step model.Step, bucket model.Bucket) (*string, error) {
	var planCommand model.ActionCommand
	var applyCommand model.ActionCommand
	if step.Type == model.StepTypeArgoCD {
		planCommand = model.ArgoCDPlanCommand
		applyCommand = model.ArgoCDApplyCommand
	} else {
		planCommand = model.PlanCommand
		applyCommand = model.ApplyCommand
	}
<<<<<<< HEAD
	folder := fmt.Sprintf("%s/%s/%s", tempFolder, bucket, stepName)
	err := p.createSkaffoldManifest(projectName, projectName, folder, planCommand, applyCommand)
=======
	bucketMeta, err := bucket.GetRepoMetadata()
	if err != nil {
		return nil, err
	}
	folder := fmt.Sprintf("%s/%s/%s/%s", tempFolder, bucketMeta.Name, stepName, step.Workspace)
	err = p.createSkaffoldManifest(projectName, projectName, folder, planCommand, applyCommand)
>>>>>>> 43473c71
	if err != nil {
		return nil, err
	}
	tarContent, err := util.TarGzWrite(folder)
	if err != nil {
		return nil, err
	}
<<<<<<< HEAD
	err = p.storage.PutFile(fmt.Sprintf(bucketFileFormat, stepName), tarContent)
=======
	err = bucket.PutFile(fmt.Sprintf(bucketFileFormat, stepName, step.Workspace), tarContent)
>>>>>>> 43473c71
	if err != nil {
		return nil, err
	}
	err = p.createDeliveryPipeline(projectName, planCommand, applyCommand)
	if err != nil {
		return nil, err
	}
	return p.StartPipelineExecution(projectName, stepName, step, bucketMeta.Name)
}

func (p *Pipeline) DeletePipeline(projectName string) error {
	name := fmt.Sprintf("projects/%s/locations/%s/deliveryPipelines/%s", p.projectId, p.location,
		projectName)
	_, err := p.client.GetDeliveryPipeline(p.ctx, &deploypb.GetDeliveryPipelineRequest{
		Name: name,
	})
	if err != nil {
		var apiError *apierror.APIError
		if errors.As(err, &apiError) && apiError.GRPCStatus().Code() == codes.NotFound {
			return nil
		}
		return err
	}
	pipelineOp, err := p.client.DeleteDeliveryPipeline(p.ctx, &deploypb.DeleteDeliveryPipelineRequest{
		Name:         name,
		AllowMissing: true,
		Force:        true,
	})
	if err != nil {
		return err
	}
	err = pipelineOp.Wait(p.ctx)
	if err != nil {
		return err
	}
	fmt.Printf("Deleted delivery pipeline %s\n", projectName)
	return nil
}

func (p *Pipeline) createSkaffoldManifest(name, projectName, folder string, firstCommand, secondCommand model.ActionCommand) error {
	skaffoldManifest := skaffold{
		APIVersion: "skaffold/v4beta7",
		Kind:       "Config",
		Metadata:   metadata{Name: name},
		Deploy:     runDeploy{},
		Profiles: []profile{
			{Name: string(firstCommand), Manifests: manifests{RawYaml: []string{fmt.Sprintf("%s-%s.yaml", projectName, firstCommand)}}},
			{Name: string(secondCommand), Manifests: manifests{RawYaml: []string{fmt.Sprintf("%s-%s.yaml", projectName, secondCommand)}}},
		},
	}
	bytes, err := k8syaml.Marshal(skaffoldManifest)
	if err != nil {
		return err
	}
	return os.WriteFile(fmt.Sprintf("%s/%s.yaml", folder, name), bytes, 0644)
}

func (p *Pipeline) createDeliveryPipeline(pipelineName string, firstCommand, secondCommand model.ActionCommand) error {
	pipelineOp, err := p.client.CreateDeliveryPipeline(p.ctx, &deploypb.CreateDeliveryPipelineRequest{
		Parent:             fmt.Sprintf("projects/%s/locations/%s", p.projectId, p.location),
		DeliveryPipelineId: pipelineName,
		DeliveryPipeline: &deploypb.DeliveryPipeline{
			Pipeline: &deploypb.DeliveryPipeline_SerialPipeline{
				SerialPipeline: &deploypb.SerialPipeline{
					Stages: []*deploypb.Stage{
						{
							TargetId: fmt.Sprintf("%s-plan", p.cloudPrefix),
							Profiles: []string{string(firstCommand)},
						},
						{
							TargetId: fmt.Sprintf("%s-apply", p.cloudPrefix),
							Profiles: []string{string(secondCommand)},
						},
					},
				},
			},
		},
	})
	if err != nil {
		var apiError *apierror.APIError
		if errors.As(err, &apiError) && apiError.GRPCStatus().Code() == codes.AlreadyExists {
			return nil
		}
		return err
	}
	_, err = pipelineOp.Wait(p.ctx)
	if err != nil {
		return err
	}
	fmt.Printf("Created delivery pipeline %s\n", pipelineName)
	return nil
}

func (p *Pipeline) waitForReleaseRender(pipelineName string, releaseId string) error {
	ctx, cancel := context.WithTimeout(p.ctx, 1*time.Minute)
	defer cancel()
	delay := 1
	for {
		select {
		case <-ctx.Done():
			return fmt.Errorf("timed out waiting for release to finish rendering: %w", ctx.Err())
		default:
			release, err := p.client.GetRelease(p.ctx, &deploypb.GetReleaseRequest{
				Name: fmt.Sprintf("projects/%s/locations/%s/deliveryPipelines/%s/releases/%s", p.projectId,
					p.location, pipelineName, releaseId),
			})
			if err != nil {
				return err
			}
			if release.GetRenderState() == deploypb.Release_RENDER_STATE_UNSPECIFIED || release.GetRenderState() == deploypb.Release_IN_PROGRESS {
				time.Sleep(time.Duration(delay) * time.Second)
				delay = util.MinInt(delay*2, 5)
				continue
			}
			if release.GetRenderState() != deploypb.Release_SUCCEEDED {
				return fmt.Errorf("release render failed: %s", release.GetRenderState())
			}
			return nil
		}
	}
}

func (p *Pipeline) waitForRollout(rolloutOp *deploy.CreateRolloutOperation, pipelineName string, stepType model.StepType, jobName string, executionName string, autoApprove bool) error {
	ctx, cancel := context.WithTimeout(p.ctx, 4*time.Hour)
	defer cancel()
	rollout, err := rolloutOp.Wait(ctx)
	if err != nil {
		return err
	}
	approved := false
	delay := 1
	var pipeChanges *model.TerraformChanges
	for {
		select {
		case <-ctx.Done():
			return fmt.Errorf("timed out waiting for rollout to finish: %w", ctx.Err())
		default:
			rollout, err = p.client.GetRollout(p.ctx, &deploypb.GetRolloutRequest{
				Name: rollout.GetName(),
			})
			if err != nil {
				return err
			}
			if rollout.GetState() == deploypb.Rollout_STATE_UNSPECIFIED || rollout.GetState() == deploypb.Rollout_IN_PROGRESS {
				time.Sleep(time.Duration(delay) * time.Second)
				delay = util.MinInt(delay*2, 30)
				continue
			}
			if rollout.GetState() == deploypb.Rollout_PENDING_APPROVAL {
				if approved {
					time.Sleep(time.Duration(delay) * time.Second)
					delay = util.MinInt(delay*2, 30)
					continue
				}
				if executionName == "" {
					common.Logger.Println("Execution name not found, please approve manually")
					time.Sleep(time.Duration(delay) * time.Second)
					delay = util.MinInt(delay*2, 30)
					continue
				}
				pipeChanges, err = p.getChanges(pipelineName, pipeChanges, stepType, jobName, executionName)
				if err != nil {
					return err
				}
				if pipeChanges != nil && pipeChanges.Destroyed == 0 && (pipeChanges.Changed == 0 || autoApprove) {
					_, err = p.client.ApproveRollout(p.ctx, &deploypb.ApproveRolloutRequest{
						Name:     rollout.GetName(),
						Approved: true,
					})
					if err != nil {
						common.Logger.Printf("Failed to approve rollout, please approve manually: %s", err)
					} else {
						common.Logger.Printf("Approved %s\n", pipelineName)
						approved = true
					}
				} else {
					common.Logger.Printf("Waiting for manual approval of pipeline %s\n", pipelineName)
				}
				time.Sleep(time.Duration(delay) * time.Second)
				delay = util.MinInt(delay*2, 30)
				continue
			}
			if rollout.GetState() != deploypb.Rollout_SUCCEEDED {
				return fmt.Errorf("rollout failed: %s", rollout.GetState())
			}
			return nil
		}
	}
}

func (p *Pipeline) getChanges(pipelineName string, pipeChanges *model.TerraformChanges, stepType model.StepType, jobName string, executionName string) (*model.TerraformChanges, error) {
	if pipeChanges != nil {
		return pipeChanges, nil
	}
	switch stepType {
	case model.StepTypeTerraformCustom:
		fallthrough
	case model.StepTypeTerraform:
		return p.getTerraformChanges(pipelineName, jobName, executionName)
	}
	return &model.TerraformChanges{}, nil
}

func (p *Pipeline) getTerraformChanges(pipelineName string, jobName string, executionName string) (*model.TerraformChanges, error) {
	re := regexp.MustCompile(terraform.PlanRegex)
	lastSlash := strings.LastIndex(executionName, "/")
	logIterator := p.logging.GetJobExecutionLogs(jobName, executionName[lastSlash+1:], p.location)
	for {
		entry, err := logIterator.Next()
		if errors.Is(err, iterator.Done) {
			break
		}
		if err != nil {
			return nil, err
		}
		log := entry.GetTextPayload()
		matches := re.FindStringSubmatch(log)
		tfChanges := model.TerraformChanges{}
		if matches != nil {
			common.Logger.Printf("Pipeline %s: %s", pipelineName, log)
			changed := matches[2]
			destroyed := matches[3]
			if changed != "0" || destroyed != "0" {
				tfChanges.Changed, err = strconv.Atoi(changed)
				if err != nil {
					return nil, err
				}
				tfChanges.Destroyed, err = strconv.Atoi(destroyed)
				if err != nil {
					return nil, err
				}
				return &tfChanges, nil
			} else {
				return &tfChanges, nil
			}
		} else if strings.HasPrefix(log, "No changes. Your infrastructure matches the configuration.") ||
			strings.HasPrefix(log, "You can apply this plan to save these new output values") {
			common.Logger.Printf("Pipeline %s: %s", pipelineName, entry.GetTextPayload())
			return &tfChanges, nil
		}
	}
	return nil, fmt.Errorf("couldn't find terraform plan output from logs for %s", pipelineName)
}

func (p *Pipeline) CreateAgentPipeline(_ string, pipelineName string, _ string, _ string) error {
	_, err := p.builder.executeJob(pipelineName, false)
	return err
}

func (p *Pipeline) UpdatePipeline(projectName string, stepName string, step model.Step, bucket string) error {
	var planCommand model.ActionCommand
	var applyCommand model.ActionCommand
	if step.Type == model.StepTypeArgoCD {
		planCommand = model.ArgoCDPlanCommand
		applyCommand = model.ArgoCDApplyCommand
	} else {
		planCommand = model.PlanCommand
		applyCommand = model.ApplyCommand
	}
	folder := fmt.Sprintf("%s/%s/%s", tempFolder, bucket, stepName)
	err := p.createSkaffoldManifest(projectName, projectName, folder, planCommand, applyCommand)
	if err != nil {
		return err
	}
	tarContent, err := util.TarGzWrite(folder)
	if err != nil {
		return err
	}
	err = p.storage.PutFile(fmt.Sprintf(bucketFileFormat, stepName), tarContent)
	if err != nil {
		return err
	}
	return nil
}

func (p *Pipeline) StartPipelineExecution(pipelineName string, stepName string, step model.Step, bucket string) (*string, error) {
	common.Logger.Printf("Starting pipeline %s\n", pipelineName)
	prefix := pipelineName
	if len(prefix) > 26 { // Max length for id is 63, uuid v4 is 36 chars plus hyphen, 63 - 37 = 26
		prefix = prefix[:26]
	}
	releaseId := fmt.Sprintf("%s-%s", prefix, uuid.New().String())
	releaseOp, err := p.client.CreateRelease(p.ctx, &deploypb.CreateReleaseRequest{
		Parent:    fmt.Sprintf("projects/%s/locations/%s/deliveryPipelines/%s", p.projectId, p.location, pipelineName),
		ReleaseId: releaseId,
		Release: &deploypb.Release{
			SkaffoldConfigUri:  fmt.Sprintf("gs://%s/%s", bucket, fmt.Sprintf(bucketFileFormat, stepName)),
			SkaffoldConfigPath: fmt.Sprintf("%s.yaml", pipelineName),
		},
	})
	if err != nil {
		return nil, err
	}
	_, err = releaseOp.Wait(p.ctx) // Wait for release creation, otherwise wait loop will fail
	return &releaseId, err
}

func (p *Pipeline) StartAgentExecution(pipelineName string) error {
	_, err := p.builder.executeJob(pipelineName, false)
	return err
}

func (p *Pipeline) WaitPipelineExecution(pipelineName string, projectName string, releaseId *string, autoApprove bool, stepType model.StepType) error {
	if releaseId == nil {
		return fmt.Errorf("release id is nil")
	}
	common.Logger.Printf("Waiting for pipeline %s to complete\n", pipelineName)
	err := p.waitForReleaseRender(pipelineName, *releaseId)
	if err != nil {
		return err
	}
	rolloutId := fmt.Sprintf("%s-rollout-plan", pipelineName)
	rollout, err := p.client.CreateRollout(p.ctx, &deploypb.CreateRolloutRequest{
		Parent:    fmt.Sprintf("projects/%s/locations/%s/deliveryPipelines/%s/releases/%s", p.projectId, p.location, pipelineName, *releaseId),
		RolloutId: rolloutId,
		Rollout: &deploypb.Rollout{
			TargetId: fmt.Sprintf("%s-plan", p.cloudPrefix),
		},
	})
	if err != nil {
		return err
	}
	fmt.Printf("Waiting for pipeline %s rollout %s to finish\n", pipelineName, rolloutId)
	err = p.waitForRollout(rollout, pipelineName, stepType, "", "", autoApprove)
	if err != nil {
		return err
	}
	var planCommand model.ActionCommand
	var applyCommand model.ActionCommand
	if stepType == model.StepTypeArgoCD {
		planCommand = model.ArgoCDPlanCommand
		applyCommand = model.ArgoCDApplyCommand
	} else {
		planCommand = model.PlanCommand
		applyCommand = model.ApplyCommand
	}
	planJob := fmt.Sprintf("%s-%s", projectName, planCommand)
	executionName, err := p.builder.executeJob(planJob, true)
	if err != nil {
		return err
	}
	rolloutId = fmt.Sprintf("%s-rollout-apply", pipelineName)
	rollout, err = p.client.CreateRollout(p.ctx, &deploypb.CreateRolloutRequest{
		Parent:    fmt.Sprintf("projects/%s/locations/%s/deliveryPipelines/%s/releases/%s", p.projectId, p.location, pipelineName, *releaseId),
		RolloutId: rolloutId,
		Rollout: &deploypb.Rollout{
			TargetId: fmt.Sprintf("%s-apply", p.cloudPrefix),
		},
	})
	if err != nil {
		return err
	}
	fmt.Printf("Waiting for pipeline %s rollout %s to finish\n", pipelineName, rolloutId)
	err = p.waitForRollout(rollout, pipelineName, stepType, planJob, executionName, autoApprove)
	if err != nil {
		return err
	}
	_, err = p.builder.executeJob(fmt.Sprintf("%s-%s", projectName, applyCommand), true)
	return err
}

func (p *Pipeline) StartDestroyExecution(projectName string) error {
	common.Logger.Printf("Starting destroy execution for pipeline %s\n", projectName)
	_, err := p.builder.executeJob(fmt.Sprintf("%s-plan-destroy", projectName), true)
	if err != nil {
		return err
	}
	_, err = p.builder.executeJob(fmt.Sprintf("%s-apply-destroy", projectName), true)
	if err != nil {
		return err
	}
	common.Logger.Printf("Successfully executed destroy pipeline %s\n", projectName)
	return nil
}<|MERGE_RESOLUTION|>--- conflicted
+++ resolved
@@ -178,17 +178,12 @@
 		planCommand = model.PlanCommand
 		applyCommand = model.ApplyCommand
 	}
-<<<<<<< HEAD
-	folder := fmt.Sprintf("%s/%s/%s", tempFolder, bucket, stepName)
-	err := p.createSkaffoldManifest(projectName, projectName, folder, planCommand, applyCommand)
-=======
 	bucketMeta, err := bucket.GetRepoMetadata()
 	if err != nil {
 		return nil, err
 	}
-	folder := fmt.Sprintf("%s/%s/%s/%s", tempFolder, bucketMeta.Name, stepName, step.Workspace)
+	folder := fmt.Sprintf("%s/%s/%s", tempFolder, bucketMeta.Name, stepName)
 	err = p.createSkaffoldManifest(projectName, projectName, folder, planCommand, applyCommand)
->>>>>>> 43473c71
 	if err != nil {
 		return nil, err
 	}
@@ -196,11 +191,7 @@
 	if err != nil {
 		return nil, err
 	}
-<<<<<<< HEAD
-	err = p.storage.PutFile(fmt.Sprintf(bucketFileFormat, stepName), tarContent)
-=======
-	err = bucket.PutFile(fmt.Sprintf(bucketFileFormat, stepName, step.Workspace), tarContent)
->>>>>>> 43473c71
+	err = bucket.PutFile(fmt.Sprintf(bucketFileFormat, stepName), tarContent)
 	if err != nil {
 		return nil, err
 	}
