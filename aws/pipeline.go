package aws

import (
	"context"
	"errors"
	"fmt"
	"github.com/aws/aws-sdk-go-v2/aws"
	"github.com/aws/aws-sdk-go-v2/service/codepipeline"
	"github.com/aws/aws-sdk-go-v2/service/codepipeline/types"
	"github.com/entigolabs/entigo-infralib-agent/argocd"
	"github.com/entigolabs/entigo-infralib-agent/common"
	"github.com/entigolabs/entigo-infralib-agent/model"
	"github.com/entigolabs/entigo-infralib-agent/terraform"
	"github.com/entigolabs/entigo-infralib-agent/util"
	"github.com/google/uuid"
	"log"
	"log/slog"
	"strings"
	"time"
)

const pollingDelay = 10

const approveStageName = "Approve"
const approveActionName = "Approval"
const planName = "Plan"
const applyName = "Apply"
const sourceName = "Source"
const destroyName = "Destroy"
const applyDestroyName = "ApplyDestroy"

type Pipeline struct {
	ctx          context.Context
	codePipeline *codepipeline.Client
	roleArn      string
	cloudWatch   CloudWatch
	logGroup     string
	logStream    string
}

func NewPipeline(ctx context.Context, awsConfig aws.Config, roleArn string, cloudWatch CloudWatch, logGroup string, logStream string) *Pipeline {
	return &Pipeline{
		ctx:          ctx,
		codePipeline: codepipeline.NewFromConfig(awsConfig),
		roleArn:      roleArn,
		cloudWatch:   cloudWatch,
		logGroup:     logGroup,
		logStream:    logStream,
	}
}

func (p *Pipeline) CreatePipeline(projectName string, stepName string, step model.Step, bucket model.Bucket) (*string, error) {
	metadata, err := bucket.GetRepoMetadata()
	if err != nil {
		return nil, err
	}
	execution, err := p.CreateApplyPipeline(projectName, projectName, stepName, step, metadata.Name)
	if err != nil {
		return nil, err
	}
	err = p.CreateDestroyPipeline(fmt.Sprintf("%s-destroy", projectName), projectName, stepName, step, metadata.Name)
	return execution, err
}

func (p *Pipeline) DeletePipeline(projectName string) error {
	err := p.deletePipeline(projectName)
	if err != nil {
		return err
	}
	return p.deletePipeline(fmt.Sprintf("%s-destroy", projectName))
}

func (p *Pipeline) deletePipeline(projectName string) error {
	_, err := p.codePipeline.DeletePipeline(p.ctx, &codepipeline.DeletePipelineInput{
		Name: aws.String(projectName),
	})
	if err != nil {
		var notFoundError *types.PipelineNotFoundException
		if errors.As(err, &notFoundError) {
			return nil
		}
		return err
	}
	log.Printf("Deleted CodePipeline %s\n", projectName)
	return nil
}

func (p *Pipeline) CreateApplyPipeline(pipelineName string, projectName string, stepName string, step model.Step, bucket string) (*string, error) {
	pipe, err := p.getPipeline(pipelineName)
	if err != nil {
		return nil, err
	}
	if pipe != nil {
		return p.startUpdatedPipeline(pipe, stepName, step, bucket)
	}
	planCommand, applyCommand := model.GetCommands(step.Type)
	_, err = p.codePipeline.CreatePipeline(p.ctx, &codepipeline.CreatePipelineInput{
		Pipeline: &types.PipelineDeclaration{
			Name:    aws.String(pipelineName),
			RoleArn: aws.String(p.roleArn),
			ArtifactStore: &types.ArtifactStore{
				Location: aws.String(bucket),
				Type:     types.ArtifactStoreTypeS3,
			},
			Stages: []types.StageDeclaration{{
				Name: aws.String(sourceName),
				Actions: []types.ActionDeclaration{{
					Name: aws.String(sourceName),
					ActionTypeId: &types.ActionTypeId{
						Category: types.ActionCategorySource,
						Owner:    types.ActionOwnerAws,
						Provider: aws.String("S3"),
						Version:  aws.String("1"),
					},
					OutputArtifacts: []types.OutputArtifact{{Name: aws.String("source_output")}},
					RunOrder:        aws.Int32(1),
					Configuration: map[string]string{
						"S3Bucket":             bucket,
						"S3ObjectKey":          model.AgentSource,
						"PollForSourceChanges": "false",
					},
				},
				},
			}, {
				Name: aws.String(planName),
				Actions: []types.ActionDeclaration{{
					Name: aws.String(planName),
					ActionTypeId: &types.ActionTypeId{
						Category: types.ActionCategoryBuild,
						Owner:    types.ActionOwnerAws,
						Provider: aws.String("CodeBuild"),
						Version:  aws.String("1"),
					},
					InputArtifacts:  []types.InputArtifact{{Name: aws.String("source_output")}},
					OutputArtifacts: []types.OutputArtifact{{Name: aws.String("Plan")}},
					RunOrder:        aws.Int32(2),
					Configuration: map[string]string{
						"ProjectName":          projectName,
						"PrimarySource":        "source_output",
						"EnvironmentVariables": getTerraformEnvironmentVariables(planCommand, stepName, step, bucket),
					},
				},
				},
			}, {
				Name: aws.String(approveStageName),
				Actions: []types.ActionDeclaration{{
					Name: aws.String(approveActionName),
					ActionTypeId: &types.ActionTypeId{
						Category: types.ActionCategoryApproval,
						Owner:    types.ActionOwnerAws,
						Provider: aws.String("Manual"),
						Version:  aws.String("1"),
					},
					RunOrder: aws.Int32(3),
				}},
			}, {
				Name: aws.String(applyName),
				Actions: []types.ActionDeclaration{{
					Name: aws.String(applyName),
					ActionTypeId: &types.ActionTypeId{
						Category: types.ActionCategoryBuild,
						Owner:    types.ActionOwnerAws,
						Provider: aws.String("CodeBuild"),
						Version:  aws.String("1"),
					},
					InputArtifacts: []types.InputArtifact{{Name: aws.String("source_output")}, {Name: aws.String("Plan")}},
					RunOrder:       aws.Int32(4),
					Configuration: map[string]string{
						"ProjectName":          projectName,
						"PrimarySource":        "source_output",
						"EnvironmentVariables": getTerraformEnvironmentVariables(applyCommand, stepName, step, bucket),
					},
				},
				},
			},
			},
		},
	})
	if err != nil {
		return nil, err
	}
	log.Printf("Created CodePipeline %s\n", pipelineName)
	return p.getNewPipelineExecutionId(pipelineName)
}

func (p *Pipeline) CreateDestroyPipeline(pipelineName string, projectName string, stepName string, step model.Step, bucket string) error {
	pipe, err := p.getPipeline(pipelineName)
	if err != nil {
		return err
	}
	if pipe != nil {
		return p.updatePipeline(pipe, stepName, step, bucket)
	}
	var planCommand model.ActionCommand
	var applyCommand model.ActionCommand
	if step.Type == model.StepTypeArgoCD {
		planCommand = model.ArgoCDPlanDestroyCommand
		applyCommand = model.ArgoCDApplyDestroyCommand
	} else {
		planCommand = model.PlanDestroyCommand
		applyCommand = model.ApplyDestroyCommand
	}
	_, err = p.codePipeline.CreatePipeline(p.ctx, &codepipeline.CreatePipelineInput{
		Pipeline: &types.PipelineDeclaration{
			Name:    aws.String(pipelineName),
			RoleArn: aws.String(p.roleArn),
			ArtifactStore: &types.ArtifactStore{
				Location: aws.String(bucket),
				Type:     types.ArtifactStoreTypeS3,
			}, Stages: []types.StageDeclaration{{
				Name: aws.String(sourceName),
				Actions: []types.ActionDeclaration{{
					Name: aws.String(sourceName),
					ActionTypeId: &types.ActionTypeId{
						Category: types.ActionCategorySource,
						Owner:    types.ActionOwnerAws,
						Provider: aws.String("S3"),
						Version:  aws.String("1"),
					},
					OutputArtifacts: []types.OutputArtifact{{Name: aws.String("source_output")}},
					RunOrder:        aws.Int32(1),
					Configuration: map[string]string{
						"S3Bucket":             bucket,
						"S3ObjectKey":          model.AgentSource,
						"PollForSourceChanges": "false",
					},
				},
				},
			}, {
				Name: aws.String(destroyName),
				Actions: []types.ActionDeclaration{{
					Name: aws.String(destroyName),
					ActionTypeId: &types.ActionTypeId{
						Category: types.ActionCategoryBuild,
						Owner:    types.ActionOwnerAws,
						Provider: aws.String("CodeBuild"),
						Version:  aws.String("1"),
					},
					InputArtifacts:  []types.InputArtifact{{Name: aws.String("source_output")}},
					OutputArtifacts: []types.OutputArtifact{{Name: aws.String("Plan")}},
					RunOrder:        aws.Int32(2),
					Configuration: map[string]string{
						"ProjectName":          projectName,
						"PrimarySource":        "source_output",
						"EnvironmentVariables": getTerraformEnvironmentVariables(planCommand, stepName, step, bucket),
					},
				},
				},
			}, {
				Name: aws.String(approveStageName),
				Actions: []types.ActionDeclaration{{
					Name: aws.String(approveActionName),
					ActionTypeId: &types.ActionTypeId{
						Category: types.ActionCategoryApproval,
						Owner:    types.ActionOwnerAws,
						Provider: aws.String("Manual"),
						Version:  aws.String("1"),
					},
					RunOrder: aws.Int32(3),
				}},
			}, {
				Name: aws.String(applyDestroyName),
				Actions: []types.ActionDeclaration{{
					Name: aws.String(applyDestroyName),
					ActionTypeId: &types.ActionTypeId{
						Category: types.ActionCategoryBuild,
						Owner:    types.ActionOwnerAws,
						Provider: aws.String("CodeBuild"),
						Version:  aws.String("1"),
					},
					InputArtifacts: []types.InputArtifact{{Name: aws.String("source_output")}, {Name: aws.String("Plan")}},
					RunOrder:       aws.Int32(4),
					Configuration: map[string]string{
						"ProjectName":          projectName,
						"PrimarySource":        "source_output",
						"EnvironmentVariables": getTerraformEnvironmentVariables(applyCommand, stepName, step, bucket),
					},
				},
				},
			},
			},
		},
	})
	if err != nil {
		return err
	}
	log.Printf("Created destroy CodePipeline %s\n", pipelineName)
	err = p.disableStageTransition(pipelineName, destroyName)
	if err != nil {
		return err
	}
	err = p.disableStageTransition(pipelineName, approveStageName)
	if err != nil {
		return err
	}
	err = p.disableStageTransition(pipelineName, applyDestroyName)
	if err != nil {
		return err
	}
	time.Sleep(5 * time.Second) // Wait for pipeline to start executing
	return p.stopLatestPipelineExecutions(pipelineName, 1)
}

func (p *Pipeline) CreateAgentPipelines(prefix string, projectName string, bucket string) error {
	updatePipeline := fmt.Sprintf("%s-%s", projectName, common.UpdateCommand)
	pipe, err := p.getPipeline(updatePipeline)
	if err != nil {
		return err
	}
	if pipe == nil {
		err = p.createAgentPipeline(prefix, updatePipeline, bucket)
		if err != nil {
			return err
		}
		time.Sleep(5 * time.Second) // Wait for pipeline to start executing
		err = p.stopLatestPipelineExecutions(updatePipeline, 1)
		if err != nil {
			return err
		}
	}

	runPipeline := fmt.Sprintf("%s-%s", projectName, common.RunCommand)
	pipe, err = p.getPipeline(runPipeline)
	if err != nil {
		return err
	}
	if pipe != nil {
		_, err = p.StartPipelineExecution(runPipeline, "", model.Step{}, "")
		return err
	}
	return p.createAgentPipeline(prefix, runPipeline, bucket)
}

func (p *Pipeline) createAgentPipeline(prefix string, projectName string, bucket string) error {
	_, err := p.codePipeline.CreatePipeline(p.ctx, &codepipeline.CreatePipelineInput{
		Pipeline: &types.PipelineDeclaration{
			Name:    aws.String(projectName),
			RoleArn: aws.String(p.roleArn),
			ArtifactStore: &types.ArtifactStore{
				Location: aws.String(bucket),
				Type:     types.ArtifactStoreTypeS3,
			}, Stages: []types.StageDeclaration{{
				Name: aws.String(sourceName),
				Actions: []types.ActionDeclaration{{
					Name: aws.String(sourceName),
					ActionTypeId: &types.ActionTypeId{
						Category: types.ActionCategorySource,
						Owner:    types.ActionOwnerAws,
						Provider: aws.String("S3"),
						Version:  aws.String("1"),
					},
					OutputArtifacts: []types.OutputArtifact{{Name: aws.String("source_output")}},
					RunOrder:        aws.Int32(1),
					Configuration: map[string]string{
						"S3Bucket":             bucket,
						"S3ObjectKey":          model.AgentSource,
						"PollForSourceChanges": "false",
					},
				},
				},
			}, {
				Name: aws.String("AgentRun"),
				Actions: []types.ActionDeclaration{{
					Name: aws.String("AgentRun"),
					ActionTypeId: &types.ActionTypeId{
						Category: types.ActionCategoryBuild,
						Owner:    types.ActionOwnerAws,
						Provider: aws.String("CodeBuild"),
						Version:  aws.String("1"),
					},
					InputArtifacts: []types.InputArtifact{{Name: aws.String("source_output")}},
					RunOrder:       aws.Int32(2),
					Configuration: map[string]string{
						"ProjectName":          projectName,
						"PrimarySource":        "source_output",
						"EnvironmentVariables": fmt.Sprintf(`[{"name":"%s","value":"%s"}]`, common.AwsPrefixEnv, prefix),
					},
				},
				},
			},
			},
		},
	})
	if err == nil {
		log.Printf("Created CodePipeline %s\n", projectName)
	}
	return err
}

func (p *Pipeline) StartPipelineExecution(pipelineName string, _ string, _ model.Step, _ string) (*string, error) {
	log.Printf("Starting pipeline %s\n", pipelineName)
	execution, err := p.codePipeline.StartPipelineExecution(p.ctx, &codepipeline.StartPipelineExecutionInput{
		Name:               aws.String(pipelineName),
		ClientRequestToken: aws.String(uuid.New().String()),
	})
	if err != nil {
		return nil, err
	}
	return execution.PipelineExecutionId, nil
}

func (p *Pipeline) StartAgentExecution(pipelineName string) error {
	_, err := p.StartPipelineExecution(pipelineName, "", model.Step{}, "")
	return err
}

func (p *Pipeline) startUpdatedPipeline(pipeline *types.PipelineDeclaration, stepName string, step model.Step, bucket string) (*string, error) {
	err := p.updatePipeline(pipeline, stepName, step, bucket)
	if err != nil {
		return nil, err
	}
	return p.StartPipelineExecution(*pipeline.Name, stepName, step, "")
}

func (p *Pipeline) UpdatePipeline(pipelineName string, stepName string, step model.Step, bucket string) error {
	pipe, err := p.getPipeline(pipelineName)
	if err != nil {
		return err
	}
	if pipe == nil {
		return fmt.Errorf("pipeline %s not found", pipelineName)
	}
	err = p.updatePipeline(pipe, stepName, step, bucket)
	if err != nil {
		return err
	}
	destroyPipeline := fmt.Sprintf("%s-destroy", pipelineName)
	pipe, err = p.getPipeline(destroyPipeline)
	if err != nil {
		return err
	}
	if pipe == nil {
		return nil
	}
	return p.updatePipeline(pipe, stepName, step, bucket)
}

func (p *Pipeline) updatePipeline(pipeline *types.PipelineDeclaration, stepName string, step model.Step, bucket string) error {
	changed := false
	for _, stage := range pipeline.Stages {
		if *stage.Name == sourceName || *stage.Name == approveStageName {
			continue
		}
		for _, action := range stage.Actions {
			envVars := getActionEnvironmentVariables(*action.Name, stepName, step, bucket)
			if action.Configuration == nil || action.Configuration["EnvironmentVariables"] == envVars {
				continue
			}
			action.Configuration["EnvironmentVariables"] = envVars
			changed = true
		}
	}

	if !changed {
		return nil
	}
	_, err := p.codePipeline.UpdatePipeline(p.ctx, &codepipeline.UpdatePipelineInput{
		Pipeline: pipeline,
	})
	if err == nil {
		log.Printf("Updated CodePipeline %s\n", *pipeline.Name)
	}
	return err
}

func getActionEnvironmentVariables(actionName string, stepName string, step model.Step, bucket string) string {
	command := getCommand(actionName, step.Type)
	if step.Type == model.StepTypeTerraform {
		return getTerraformEnvironmentVariables(command, stepName, step, bucket)
	} else {
		return getEnvironmentVariables(command, stepName, step, bucket)
	}
}

func getCommand(actionName string, stepType model.StepType) model.ActionCommand {
	switch actionName {
	case planName:
		if stepType == model.StepTypeArgoCD {
			return model.ArgoCDPlanCommand
		} else {
			return model.PlanCommand
		}
	case applyName:
		if stepType == model.StepTypeArgoCD {
			return model.ArgoCDApplyCommand
		} else {
			return model.ApplyCommand
		}
	case destroyName:
		if stepType == model.StepTypeArgoCD {
			return model.ArgoCDPlanDestroyCommand
		} else {
			return model.PlanDestroyCommand
		}
	case applyDestroyName:
		if stepType == model.StepTypeArgoCD {
			return model.ArgoCDApplyDestroyCommand
		} else {
			return model.ApplyDestroyCommand
		}
	}
	return ""
}

func (p *Pipeline) WaitPipelineExecution(pipelineName string, projectName string, executionId *string, autoApprove bool, step model.Step) error {
	if executionId == nil {
		return fmt.Errorf("execution id is nil")
	}
	log.Printf("Waiting for pipeline %s to complete, polling delay %d s\n", pipelineName, pollingDelay)
	ctx, cancel := context.WithCancel(p.ctx)
	defer cancel()
	var pipeChanges *model.PipelineChanges
	var approved *bool
	for ctx.Err() == nil {
		if pipeChanges != nil && (step.Approve == model.ApproveReject || pipeChanges.NoChanges) {
			log.Printf("Stopping pipeline %s\n", pipelineName)
			reason := "No changes detected"
			if step.Approve == model.ApproveReject {
				reason = "Rejected"
			}
			err := p.stopPipelineExecution(pipelineName, *executionId, reason)
			if err != nil {
				slog.Warn(common.PrefixWarning(fmt.Sprintf("Couldn't stop pipeline %s, please stop manually: %s", pipelineName, err.Error())))
			}
			if step.Approve == model.ApproveReject {
				return fmt.Errorf("stopped because step approve type is 'reject'")
			}
			return nil
		}
		time.Sleep(pollingDelay * time.Second)
		execution, err := p.codePipeline.GetPipelineExecution(p.ctx, &codepipeline.GetPipelineExecutionInput{
			PipelineName:        aws.String(pipelineName),
			PipelineExecutionId: executionId,
		})
		if err != nil {
			return err
		}
		if execution.PipelineExecution.Status != types.PipelineExecutionStatusInProgress {
			return getExecutionResult(execution.PipelineExecution.Status)
		}
		executionsList, err := p.codePipeline.ListActionExecutions(p.ctx, &codepipeline.ListActionExecutionsInput{
			PipelineName: aws.String(pipelineName),
			Filter:       &types.ActionExecutionFilter{PipelineExecutionId: executionId},
		})
		if err != nil {
			return err
		}
		p.stopPreviousExecution(pipelineName, *executionId, executionsList.ActionExecutionDetails)
		pipeChanges, approved, err = p.processStateStages(pipelineName, executionsList.ActionExecutionDetails, step, pipeChanges, approved, autoApprove)
		if err != nil {
			return err
		}
	}
	return ctx.Err()
}

func (p *Pipeline) getNewPipelineExecutionId(pipelineName string) (*string, error) {
	time.Sleep(5 * time.Second) // Wait for the pipeline to start executing
	executions, err := p.codePipeline.ListPipelineExecutions(p.ctx, &codepipeline.ListPipelineExecutionsInput{
		PipelineName: aws.String(pipelineName),
	})
	if err != nil {
		return nil, err
	}
	summaries := executions.PipelineExecutionSummaries
	if len(summaries) == 0 {
		return nil, fmt.Errorf("couldn't find a pipeline execution id")
	}
	var oldestExecutionId *string
	var oldestStartTime *time.Time
	for _, execution := range summaries {
		if oldestStartTime == nil || execution.StartTime.Before(*oldestStartTime) {
			oldestExecutionId = execution.PipelineExecutionId
			oldestStartTime = execution.StartTime
		}
	}
	return oldestExecutionId, nil
}

func getExecutionResult(status types.PipelineExecutionStatus) error {
	switch status {
	case types.PipelineExecutionStatusCancelled:
		return errors.New("pipeline execution cancelled")
	case types.PipelineExecutionStatusFailed:
		return errors.New("pipeline execution failed")
	case types.PipelineExecutionStatusStopped:
		return errors.New("pipeline execution stopped")
	case types.PipelineExecutionStatusStopping:
		return errors.New("pipeline execution stopping")
	case types.PipelineExecutionStatusSuperseded:
		return errors.New("pipeline execution superseded")
	case types.PipelineExecutionStatusSucceeded:
		return nil
	}
	return fmt.Errorf("unknown pipeline execution status %s", status)
}

func (p *Pipeline) stopPreviousExecution(pipelineName, executionId string, actions []types.ActionExecutionDetail) {
	if !preApproveStage(actions) {
		return
	}
	state, err := p.codePipeline.GetPipelineState(p.ctx, &codepipeline.GetPipelineStateInput{
		Name: aws.String(pipelineName),
	})
	if err != nil {
		slog.Debug(fmt.Sprintf("Couldn't get pipeline state for %s: %s", pipelineName, err.Error()))
		return
	}
	for _, stage := range state.StageStates {
		if *stage.StageName != approveStageName {
			continue
		}
		if stage.InboundExecution == nil || *stage.InboundExecution.PipelineExecutionId != executionId ||
			stage.LatestExecution == nil || stage.LatestExecution.Status != types.StageExecutionStatusInProgress {
			return
		}
		previousId := *stage.LatestExecution.PipelineExecutionId
		log.Printf("Stopping previous pipeline %s execution\n", pipelineName)
		err = p.stopPipelineExecution(pipelineName, previousId, "New pipeline execution started")
		if err != nil {
			slog.Warn(fmt.Sprintf("Couldn't stop previous pipeline %s execution %s, please stop it manually, error: %s", pipelineName, previousId, err.Error()))
		}
		return
	}
}

func preApproveStage(actions []types.ActionExecutionDetail) bool {
	planned := false
	for _, action := range actions {
		if *action.StageName == approveStageName { // Execution has already transitioned to the approval stage
			return false
		}
		if *action.ActionName == planName && action.Status == types.ActionExecutionStatusSucceeded {
			planned = true
		}
	}
	return planned
}

func (p *Pipeline) processStateStages(pipelineName string, actions []types.ActionExecutionDetail, step model.Step, pipeChanges *model.PipelineChanges, approved *bool, autoApprove bool) (*model.PipelineChanges, *bool, error) {
	for _, action := range actions {
		if *action.StageName != approveStageName || *action.ActionName != approveActionName ||
			action.Status != types.ActionExecutionStatusInProgress {
			continue
		}
		if approved != nil && *approved {
			return pipeChanges, approved, nil
		}
		var err error
		pipeChanges, err = p.getChanges(pipelineName, pipeChanges, actions, step.Type)
		if err != nil {
			return pipeChanges, approved, err
		}
		if pipeChanges != nil && (step.Approve == model.ApproveReject || pipeChanges.NoChanges) {
			return pipeChanges, aws.Bool(true), nil
		}
		if pipeChanges != nil && (step.Approve == model.ApproveForce || (pipeChanges.Destroyed == 0 && (pipeChanges.Changed == 0 || autoApprove))) {
			approved, err = p.approveStage(pipelineName)
			if err != nil {
				return pipeChanges, approved, err
			}
		} else {
			log.Printf("Waiting for manual approval of pipeline %s\n", pipelineName)
		}
	}
	return pipeChanges, approved, nil
}

func (p *Pipeline) getChanges(pipelineName string, pipeChanges *model.PipelineChanges, actions []types.ActionExecutionDetail, stepType model.StepType) (*model.PipelineChanges, error) {
	if pipeChanges != nil {
		return pipeChanges, nil
	}
	switch stepType {
	case model.StepTypeTerraform:
		return p.getPipelineChanges(pipelineName, actions, terraform.ParseLogChanges)
	case model.StepTypeArgoCD:
		return p.getPipelineChanges(pipelineName, actions, argocd.ParseLogChanges)
	}
	return &model.PipelineChanges{}, nil
}

func (p *Pipeline) getPipelineChanges(pipelineName string, actions []types.ActionExecutionDetail, logParser func(string, string) (*model.PipelineChanges, error)) (*model.PipelineChanges, error) {
	codeBuildRunId, err := getCodeBuildRunId(actions)
	if err != nil {
		return nil, err
	}
	logs, err := p.cloudWatch.GetLogs(p.logGroup, fmt.Sprintf("%s/%s", p.logStream, codeBuildRunId))
	if err != nil {
		return nil, err
	}
	for _, logRow := range logs {
		changes, err := logParser(pipelineName, logRow)
		if err != nil {
			return nil, err
		}
		if changes != nil {
			return changes, nil
		}
	}
	return nil, fmt.Errorf("couldn't find plan output from logs for %s", pipelineName)
}

func getCodeBuildRunId(actions []types.ActionExecutionDetail) (string, error) {
	for _, action := range actions {
		if *action.ActionName != planName && *action.ActionName != destroyName {
			continue
		}
		if action.Output == nil || action.Output.ExecutionResult == nil || action.Output.ExecutionResult.ExternalExecutionId == nil {
			return "", fmt.Errorf("couldn't get plan action external execution id")
		}
		externalExecutionId := action.Output.ExecutionResult.ExternalExecutionId
		parts := strings.Split(*externalExecutionId, ":")
		if len(parts) != 2 {
			return "", fmt.Errorf("couldn't parse plan action external execution id from %s", *externalExecutionId)
		}
		return parts[1], nil
	}
	return "", fmt.Errorf("couldn't find a terraform plan action")
}

func (p *Pipeline) approveStage(pipelineName string) (*bool, error) {
	token := p.getApprovalToken(pipelineName)
	if token == nil {
		log.Printf("No approval token found yet for %s, please wait or approve manually\n", pipelineName)
		return aws.Bool(false), nil
	}
	_, err := p.codePipeline.PutApprovalResult(p.ctx, &codepipeline.PutApprovalResultInput{
		PipelineName: aws.String(pipelineName),
		StageName:    aws.String(approveStageName),
		ActionName:   aws.String(approveActionName),
		Token:        token,
		Result: &types.ApprovalResult{
			Status:  types.ApprovalStatusApproved,
			Summary: aws.String("Approved by entigo-infralib-agent"),
		},
	})
	if err != nil {
		return nil, err
	}
	log.Printf("Approved stage %s for %s\n", approveStageName, pipelineName)
	return aws.Bool(true), nil
}

func (p *Pipeline) disableStageTransition(pipelineName string, stage string) error {
	_, err := p.codePipeline.DisableStageTransition(p.ctx, &codepipeline.DisableStageTransitionInput{
		PipelineName:   aws.String(pipelineName),
		StageName:      aws.String(stage),
		Reason:         aws.String("Disable pipeline transition to prevent accidental destruction of infrastructure"),
		TransitionType: types.StageTransitionTypeInbound,
	})
	return err
}

func (p *Pipeline) stopLatestPipelineExecutions(pipelineName string, latestCount int32) error {
	executions, err := p.codePipeline.ListPipelineExecutions(p.ctx, &codepipeline.ListPipelineExecutionsInput{
		PipelineName: aws.String(pipelineName),
		MaxResults:   aws.Int32(latestCount),
	})
	if err != nil {
		return err
	}
	for _, execution := range executions.PipelineExecutionSummaries {
		if execution.Status != types.PipelineExecutionStatusInProgress {
			continue
		}
		err = p.stopPipelineExecution(pipelineName, *execution.PipelineExecutionId,
			"Abandoned pipeline execution")
		if err != nil {
			return err
		}
	}
	return nil
}

func (p *Pipeline) stopPipelineExecution(pipelineName string, executionId string, reason string) error {
	_, err := p.codePipeline.StopPipelineExecution(p.ctx, &codepipeline.StopPipelineExecutionInput{
		PipelineName:        &pipelineName,
		PipelineExecutionId: &executionId,
		Abandon:             true,
		Reason:              &reason,
	})
	if err != nil {
		var awsError *types.PipelineExecutionNotStoppableException
		if errors.As(err, &awsError) {
			return nil
		}
		return err
	}
	return nil
}

func (p *Pipeline) getPipeline(pipelineName string) (*types.PipelineDeclaration, error) {
	pipelineOutput, err := p.codePipeline.GetPipeline(p.ctx, &codepipeline.GetPipelineInput{
		Name: aws.String(pipelineName),
	})
	if err != nil {
		var awsError *types.PipelineNotFoundException
		if errors.As(err, &awsError) {
			return nil, nil
		}
		return nil, err
	}
	return pipelineOutput.Pipeline, nil
}

func getTerraformEnvironmentVariables(command model.ActionCommand, stepName string, step model.Step, bucket string) string {
	envVars := getEnvironmentVariablesList(command, stepName, step, bucket)
	for _, module := range step.Modules {
		if util.IsClientModule(module) {
			envVars = append(envVars, fmt.Sprintf("{\"name\":\"GIT_AUTH_USERNAME_%s\",\"value\":\"%s\"}", strings.ToUpper(module.Name), module.HttpUsername))
			envVars = append(envVars, fmt.Sprintf("{\"name\":\"GIT_AUTH_PASSWORD_%s\",\"value\":\"%s\"}", strings.ToUpper(module.Name), module.HttpPassword))
			envVars = append(envVars, fmt.Sprintf("{\"name\":\"GIT_AUTH_SOURCE_%s\",\"value\":\"%s\"}", strings.ToUpper(module.Name), module.Source))
		}
	}
	return "[" + strings.Join(envVars, ",") + "]"
}

func getEnvironmentVariables(command model.ActionCommand, stepName string, step model.Step, bucket string) string {
	envVars := getEnvironmentVariablesList(command, stepName, step, bucket)
	return "[" + strings.Join(envVars, ",") + "]"
}

func getEnvironmentVariablesList(command model.ActionCommand, stepName string, step model.Step, bucket string) []string {
	var envVars []string
	envVars = append(envVars, fmt.Sprintf("{\"name\":\"COMMAND\",\"value\":\"%s\"}", command))
	envVars = append(envVars, fmt.Sprintf("{\"name\":\"TF_VAR_prefix\",\"value\":\"%s\"}", stepName))
	envVars = append(envVars, fmt.Sprintf("{\"name\":\"INFRALIB_BUCKET\",\"value\":\"%s\"}", bucket))
	if step.Type == model.StepTypeArgoCD {
		if step.KubernetesClusterName != "" {
			envVars = append(envVars, fmt.Sprintf("{\"name\":\"KUBERNETES_CLUSTER_NAME\",\"value\":\"%s\"}", step.KubernetesClusterName))
		}
		if step.ArgocdNamespace == "" {
			envVars = append(envVars, "{\"name\":\"ARGOCD_NAMESPACE\",\"value\":\"argocd\"}")
		} else {
			envVars = append(envVars, fmt.Sprintf("{\"name\":\"ARGOCD_NAMESPACE\",\"value\":\"%s\"}", step.ArgocdNamespace))
		}
	}
	return envVars
}

func (p *Pipeline) getApprovalToken(pipelineName string) *string {
	state, err := p.codePipeline.GetPipelineState(p.ctx, &codepipeline.GetPipelineStateInput{
		Name: aws.String(pipelineName),
	})
	if err != nil {
		return nil
	}
	for _, stage := range state.StageStates {
		if *stage.StageName != approveStageName {
			continue
		}
		for _, action := range stage.ActionStates {
			if *action.ActionName != approveActionName {
				continue
			}
			if action.LatestExecution == nil {
				return nil
			}
			return action.LatestExecution.Token
		}
		break
	}
	return nil
}

<<<<<<< HEAD
func (p *Pipeline) StartDestroyExecution(_ string) error {
	slog.Warn(common.PrefixWarning("Executing destroy pipelines not implemented for AWS"))
=======
func (p *Pipeline) StartDestroyExecution(projectName string, step model.Step) error {
	pipelineName := fmt.Sprintf("%s-destroy", projectName)
	err := p.enableAllStageTransitions(pipelineName)
	if err != nil {
		return err
	}
	executionId, err := p.StartPipelineExecution(pipelineName, "", step, "")
	if err != nil {
		return err
	}
	return p.WaitPipelineExecution(pipelineName, pipelineName, executionId, true, step)
}

func (p *Pipeline) enableAllStageTransitions(pipelineName string) error {
	state, err := p.codePipeline.GetPipelineState(p.ctx, &codepipeline.GetPipelineStateInput{
		Name: aws.String(pipelineName),
	})
	if err != nil {
		return fmt.Errorf("failed to get pipeline state: %w", err)
	}
	for _, stage := range state.StageStates {
		if stage.InboundTransitionState == nil || stage.InboundTransitionState.Enabled {
			continue
		}
		_, err = p.codePipeline.EnableStageTransition(p.ctx, &codepipeline.EnableStageTransitionInput{
			PipelineName:   aws.String(pipelineName),
			StageName:      stage.StageName,
			TransitionType: types.StageTransitionTypeInbound,
		})
		if err != nil {
			return fmt.Errorf("failed to enable inbound transition for stage %s: %v", *stage.StageName, err)
		}
	}
	log.Printf("Enabled all stage transitions for pipeline %s", pipelineName)
>>>>>>> b416ce5d
	return nil
}<|MERGE_RESOLUTION|>--- conflicted
+++ resolved
@@ -863,10 +863,6 @@
 	return nil
 }
 
-<<<<<<< HEAD
-func (p *Pipeline) StartDestroyExecution(_ string) error {
-	slog.Warn(common.PrefixWarning("Executing destroy pipelines not implemented for AWS"))
-=======
 func (p *Pipeline) StartDestroyExecution(projectName string, step model.Step) error {
 	pipelineName := fmt.Sprintf("%s-destroy", projectName)
 	err := p.enableAllStageTransitions(pipelineName)
@@ -901,6 +897,5 @@
 		}
 	}
 	log.Printf("Enabled all stage transitions for pipeline %s", pipelineName)
->>>>>>> b416ce5d
 	return nil
 }