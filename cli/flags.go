package cli

import (
	"github.com/entigolabs/entigo-infralib-agent/common"
	"github.com/urfave/cli/v2"
)

func cliFlags(cmd common.Command) []cli.Flag {
	var flags []cli.Flag
	flags = appendBaseFlags(flags)
	flags = appendCmdSpecificFlags(flags, cmd)
	return flags
}

func appendBaseFlags(flags []cli.Flag) []cli.Flag {
	return append(flags, &loggingFlag)
}

func appendCmdSpecificFlags(baseFlags []cli.Flag, cmd common.Command) []cli.Flag {
	switch cmd {
	case common.DeleteCommand:
		return append(append(baseFlags, getProviderFlags()...), &yesFlag, &deleteBucketFlag, &deleteSAFlag)
	case common.UpdateCommand:
		return append(append(baseFlags, getProviderFlags()...), &githubToken, &stepsFlag, &pipelineTypeFlag,
			&logsPathFlag, &printLogsFlag, &skipBucketDelayFlag)
	case common.RunCommand:
		return append(append(baseFlags, getProviderFlags()...), &allowParallelFlag, &githubToken, &stepsFlag,
			&pipelineTypeFlag, &logsPathFlag, &printLogsFlag, &skipBucketDelayFlag)
	case common.PullCommand:
		return append(append(baseFlags, getProviderFlags()...), &forceFlag)
	case common.SACommand:
		fallthrough
<<<<<<< HEAD
	case common.BootstrapCommand:
		return append(baseFlags, getProviderFlags()...)
	case common.MigratePlanCommand:
		return append(baseFlags, &stateFileFlag, &importFileFlag, &planFileFlag, &typesFileFlag)
	case common.MigrateValidateCommand:
		return append(baseFlags, &stateFileFlag, &importFileFlag, &planFileFlag)
=======
	case common.BootstrapCommand, common.ListCustomCommand:
		return append(baseFlags, getProviderFlags()...)
	case common.DestroyCommand:
		return append(append(baseFlags, getProviderFlags()...), &yesFlag, &stepsFlag, &pipelineTypeFlag, &logsPathFlag,
			&printLogsFlag)
	case common.AddCustomCommand:
		return append(append(baseFlags, getProviderFlags()...), &keyFlag, &valueFlag, &overwriteFlag)
	case common.DeleteCustomCommand, common.GetCustomCommand:
		return append(append(baseFlags, getProviderFlags()...), &keyFlag)
>>>>>>> b416ce5d
	default:
		return baseFlags
	}
}

func getProviderFlags() []cli.Flag {
	return []cli.Flag{
		&configFlag,
		&prefixFlag,
		&projectIdFlag,
		&locationFlag,
		&zoneFlag,
		&awsRoleArnFlag,
	}
}

var loggingFlag = cli.StringFlag{
	Name:        "logging",
	Aliases:     []string{"l"},
	EnvVars:     []string{"LOGGING"},
	DefaultText: "info",
	Value:       "info",
	Usage:       "set logging level (debug | info | warn | error)",
	Destination: &flags.LogLevel,
}

var configFlag = cli.StringFlag{
	Name:        "config",
	Aliases:     []string{"c"},
	EnvVars:     []string{"CONFIG"},
	Value:       "",
	Usage:       "set config file",
	Destination: &flags.Config,
	Required:    false,
}

var prefixFlag = cli.StringFlag{
	Name:        "prefix",
	Aliases:     []string{"p", "ap", "aws-prefix"},
	EnvVars:     []string{common.AwsPrefixEnv, common.PrefixEnv},
	DefaultText: "",
	Value:       "",
	Usage:       "prefix used when creating cloud resources",
	Destination: &flags.Prefix,
	Required:    false,
}

var awsRoleArnFlag = cli.StringFlag{
	Name:        "role-arn",
	Aliases:     []string{"ra"},
	EnvVars:     []string{"ROLE_ARN"},
	DefaultText: "",
	Value:       "",
	Usage:       "role arn for assume role, used when creating aws resources in external account",
	Destination: &flags.AWS.RoleArn,
	Required:    false,
}

var projectIdFlag = cli.StringFlag{
	Name:        "project-id",
	Aliases:     []string{"pid"},
	EnvVars:     []string{common.GCloudProjectIdEnv},
	DefaultText: "",
	Value:       "",
	Usage:       "project id used when creating gcloud resources",
	Destination: &flags.GCloud.ProjectId,
	Required:    false,
}

var locationFlag = cli.StringFlag{
	Name:        "location",
	Aliases:     []string{"loc"},
	EnvVars:     []string{common.GCloudLocationEnv},
	DefaultText: "",
	Value:       "",
	Usage:       "location used when creating gcloud resources",
	Destination: &flags.GCloud.Location,
}

var zoneFlag = cli.StringFlag{
	Name:        "zone",
	Aliases:     []string{"z"},
	EnvVars:     []string{common.GCloudZoneEnv},
	DefaultText: "",
	Value:       "",
	Usage:       "zone used in run jobs",
	Destination: &flags.GCloud.Zone,
}

var allowParallelFlag = cli.BoolFlag{
	Name:        "allow-parallel",
	Aliases:     []string{"apl"},
	EnvVars:     []string{"ALLOW_PARALLEL"},
	Value:       true,
	Usage:       "allow running steps in parallel on first execution cycle",
	Destination: &flags.AllowParallel,
}

var githubToken = cli.StringFlag{
	Name:        "github-token",
	Aliases:     []string{"gt"},
	EnvVars:     []string{"GITHUB_TOKEN"},
	Usage:       "github token used for github requests",
	DefaultText: "",
	Value:       "",
	Destination: &flags.GithubToken,
}

var yesFlag = cli.BoolFlag{
	Name:        "yes",
	Aliases:     []string{"y"},
	EnvVars:     []string{"YES"},
	Usage:       "skip confirmation prompt",
	DefaultText: "false",
	Value:       false,
	Destination: &flags.Delete.SkipConfirmation,
}

var skipBucketDelayFlag = cli.BoolFlag{
	Name:        "skip-bucket-creation-delay",
	Aliases:     []string{"sb"},
	EnvVars:     []string{"SKIP_BUCKET_CREATION_DELAY"},
	Usage:       "skip bucket creation delay",
	DefaultText: "false",
	Value:       false,
	Destination: &flags.SkipBucketCreationDelay,
}

var deleteBucketFlag = cli.BoolFlag{
	Name:        "delete-bucket",
	Aliases:     []string{"db"},
	EnvVars:     []string{"DELETE_BUCKET"},
	Usage:       "delete the bucket used by terraform state",
	Destination: &flags.Delete.DeleteBucket,
}

var deleteSAFlag = cli.BoolFlag{
	Name:        "delete-service-account",
	Aliases:     []string{"dsa"},
	EnvVars:     []string{"DELETE_SERVICE_ACCOUNT"},
	Usage:       "delete the service account created by service-account command",
	Destination: &flags.Delete.DeleteServiceAccount,
}

var stepsFlag = cli.StringSliceFlag{
	Name:        "steps",
	Aliases:     []string{"s"},
	EnvVars:     []string{"STEPS"},
	Usage:       "steps to run",
	Destination: &flags.Steps,
}

var pipelineTypeFlag = cli.StringFlag{
	Name:        "pipeline-type",
	Aliases:     []string{"pt"},
	EnvVars:     []string{"PIPELINE_TYPE"},
	DefaultText: string(common.PipelineTypeCloud),
	Value:       string(common.PipelineTypeCloud),
	Usage:       "pipeline type (local | cloud)",
	Destination: &flags.Pipeline.Type,
	Required:    false,
}

var logsPathFlag = cli.StringFlag{
	Name:        "logs-path",
	Aliases:     []string{"lp"},
	EnvVars:     []string{"LOGS_PATH"},
	DefaultText: "",
	Value:       "",
	Usage:       "path for storing logs when running local pipelines",
	Destination: &flags.Pipeline.LogsPath,
	Required:    false,
}

var printLogsFlag = cli.BoolFlag{
	Name:        "print-logs",
	Aliases:     []string{"pl"},
	EnvVars:     []string{"PRINT_LOGS"},
	Usage:       "print terraform/helm logs to stdout when using local pipelines",
	Value:       true,
	Destination: &flags.Pipeline.PrintLogs,
	Required:    false,
}

var forceFlag = cli.BoolFlag{
	Name:        "force",
	Aliases:     []string{"f"},
	EnvVars:     []string{"FORCE"},
	Usage:       "force",
	Value:       false,
	Destination: &flags.Force,
	Required:    false,
}

<<<<<<< HEAD
var stateFileFlag = cli.StringFlag{
	Name:        "state-file",
	Aliases:     []string{"sf"},
	EnvVars:     []string{"STATE_FILE"},
	DefaultText: "",
	Value:       "",
	Usage:       "path for terraform state file",
	Destination: &flags.Migrate.StateFile,
	Required:    true,
}

var importFileFlag = cli.StringFlag{
	Name:        "import-file",
	Aliases:     []string{"if"},
	EnvVars:     []string{"IMPORT_FILE"},
	DefaultText: "",
	Value:       "",
	Usage:       "path for import file",
	Destination: &flags.Migrate.ImportFile,
	Required:    true,
}

var planFileFlag = cli.StringFlag{
	Name:        "plan-file",
	Aliases:     []string{"pl"},
	EnvVars:     []string{"PLAN_FILE"},
	DefaultText: "",
	Value:       "",
	Usage:       "path for terraform plan file",
	Destination: &flags.Migrate.PlanFile,
	Required:    true,
}

var typesFileFlag = cli.StringFlag{
	Name:        "types-file",
	Aliases:     []string{"tf"},
	EnvVars:     []string{"TYPES_FILE"},
	DefaultText: "",
	Value:       "",
	Usage:       "path for type identifications file",
	Destination: &flags.Migrate.TypesFile,
=======
var keyFlag = cli.StringFlag{
	Name:        "key",
	Aliases:     []string{"k"},
	EnvVars:     []string{"KEY"},
	Usage:       "parameter key",
	Value:       "",
	Destination: &flags.Params.Key,
	Required:    true,
}

var valueFlag = cli.StringFlag{
	Name:        "value",
	Aliases:     []string{"v"},
	EnvVars:     []string{"VALUE"},
	Usage:       "parameter value",
	Value:       "",
	Destination: &flags.Params.Value,
	Required:    true,
}

var overwriteFlag = cli.BoolFlag{
	Name:        "overwrite",
	Aliases:     []string{"o"},
	EnvVars:     []string{"OVERWRITE"},
	Usage:       "overwrite existing parameter",
	Value:       false,
	Destination: &flags.Params.Overwrite,
>>>>>>> b416ce5d
	Required:    false,
}<|MERGE_RESOLUTION|>--- conflicted
+++ resolved
@@ -30,14 +30,6 @@
 		return append(append(baseFlags, getProviderFlags()...), &forceFlag)
 	case common.SACommand:
 		fallthrough
-<<<<<<< HEAD
-	case common.BootstrapCommand:
-		return append(baseFlags, getProviderFlags()...)
-	case common.MigratePlanCommand:
-		return append(baseFlags, &stateFileFlag, &importFileFlag, &planFileFlag, &typesFileFlag)
-	case common.MigrateValidateCommand:
-		return append(baseFlags, &stateFileFlag, &importFileFlag, &planFileFlag)
-=======
 	case common.BootstrapCommand, common.ListCustomCommand:
 		return append(baseFlags, getProviderFlags()...)
 	case common.DestroyCommand:
@@ -47,7 +39,10 @@
 		return append(append(baseFlags, getProviderFlags()...), &keyFlag, &valueFlag, &overwriteFlag)
 	case common.DeleteCustomCommand, common.GetCustomCommand:
 		return append(append(baseFlags, getProviderFlags()...), &keyFlag)
->>>>>>> b416ce5d
+	case common.MigratePlanCommand:
+		return append(baseFlags, &stateFileFlag, &importFileFlag, &planFileFlag, &typesFileFlag)
+	case common.MigrateValidateCommand:
+		return append(baseFlags, &stateFileFlag, &importFileFlag, &planFileFlag)
 	default:
 		return baseFlags
 	}
@@ -242,49 +237,6 @@
 	Required:    false,
 }
 
-<<<<<<< HEAD
-var stateFileFlag = cli.StringFlag{
-	Name:        "state-file",
-	Aliases:     []string{"sf"},
-	EnvVars:     []string{"STATE_FILE"},
-	DefaultText: "",
-	Value:       "",
-	Usage:       "path for terraform state file",
-	Destination: &flags.Migrate.StateFile,
-	Required:    true,
-}
-
-var importFileFlag = cli.StringFlag{
-	Name:        "import-file",
-	Aliases:     []string{"if"},
-	EnvVars:     []string{"IMPORT_FILE"},
-	DefaultText: "",
-	Value:       "",
-	Usage:       "path for import file",
-	Destination: &flags.Migrate.ImportFile,
-	Required:    true,
-}
-
-var planFileFlag = cli.StringFlag{
-	Name:        "plan-file",
-	Aliases:     []string{"pl"},
-	EnvVars:     []string{"PLAN_FILE"},
-	DefaultText: "",
-	Value:       "",
-	Usage:       "path for terraform plan file",
-	Destination: &flags.Migrate.PlanFile,
-	Required:    true,
-}
-
-var typesFileFlag = cli.StringFlag{
-	Name:        "types-file",
-	Aliases:     []string{"tf"},
-	EnvVars:     []string{"TYPES_FILE"},
-	DefaultText: "",
-	Value:       "",
-	Usage:       "path for type identifications file",
-	Destination: &flags.Migrate.TypesFile,
-=======
 var keyFlag = cli.StringFlag{
 	Name:        "key",
 	Aliases:     []string{"k"},
@@ -312,6 +264,49 @@
 	Usage:       "overwrite existing parameter",
 	Value:       false,
 	Destination: &flags.Params.Overwrite,
->>>>>>> b416ce5d
+	Required:    false,
+}
+
+var stateFileFlag = cli.StringFlag{
+	Name:        "state-file",
+	Aliases:     []string{"sf"},
+	EnvVars:     []string{"STATE_FILE"},
+	DefaultText: "",
+	Value:       "",
+	Usage:       "path for terraform state file",
+	Destination: &flags.Migrate.StateFile,
+	Required:    true,
+}
+
+var importFileFlag = cli.StringFlag{
+	Name:        "import-file",
+	Aliases:     []string{"if"},
+	EnvVars:     []string{"IMPORT_FILE"},
+	DefaultText: "",
+	Value:       "",
+	Usage:       "path for import file",
+	Destination: &flags.Migrate.ImportFile,
+	Required:    true,
+}
+
+var planFileFlag = cli.StringFlag{
+	Name:        "plan-file",
+	Aliases:     []string{"pl"},
+	EnvVars:     []string{"PLAN_FILE"},
+	DefaultText: "",
+	Value:       "",
+	Usage:       "path for terraform plan file",
+	Destination: &flags.Migrate.PlanFile,
+	Required:    true,
+}
+
+var typesFileFlag = cli.StringFlag{
+	Name:        "types-file",
+	Aliases:     []string{"tf"},
+	EnvVars:     []string{"TYPES_FILE"},
+	DefaultText: "",
+	Value:       "",
+	Usage:       "path for type identifications file",
+	Destination: &flags.Migrate.TypesFile,
 	Required:    false,
 }