package cli

import (
	"github.com/entigolabs/entigo-infralib-agent/common"
	"github.com/urfave/cli/v2"
)

func cliCommands() []*cli.Command {
	return []*cli.Command{
		&runCommand,
		&updateCommand,
		&bootstrapCommand,
		&destroyCommand,
		&deleteCommand,
		&SACommand,
		&pullCommand,
<<<<<<< HEAD
		&migratePlanCommand,
		&migrateValidateCommand,
=======
		&addCustomCommand,
		&deleteCustomCommand,
		&getCustomCommand,
		&listCustomCommand,
>>>>>>> b416ce5d
	}
}

var runCommand = cli.Command{
	Name:    string(common.RunCommand),
	Aliases: []string{""},
	Usage:   "run agent",
	Action:  action(common.RunCommand),
	Flags:   cliFlags(common.RunCommand),
}

var updateCommand = cli.Command{
	Name:    string(common.UpdateCommand),
	Aliases: []string{"up"},
	Usage:   "update modules",
	Action:  action(common.UpdateCommand),
	Flags:   cliFlags(common.UpdateCommand),
}

var bootstrapCommand = cli.Command{
	Name:    string(common.BootstrapCommand),
	Aliases: []string{"bs"},
	Usage:   "bootstraps agent pipeline and build job",
	Action:  action(common.BootstrapCommand),
	Flags:   cliFlags(common.BootstrapCommand),
}

var destroyCommand = cli.Command{
	Name:    string(common.DestroyCommand),
	Aliases: []string{"des"},
	Usage:   "execute destroy pipelines",
	Action:  action(common.DestroyCommand),
	Flags:   cliFlags(common.DestroyCommand),
}

var deleteCommand = cli.Command{
	Name:    string(common.DeleteCommand),
	Aliases: []string{"del"},
	Usage:   "delete agent resources",
	Action:  action(common.DeleteCommand),
	Flags:   cliFlags(common.DeleteCommand),
}

var SACommand = cli.Command{
	Name:    string(common.SACommand),
	Aliases: []string{"sa"},
	Usage:   "create a service account",
	Action:  action(common.SACommand),
	Flags:   cliFlags(common.SACommand),
}

var pullCommand = cli.Command{
	Name:    string(common.PullCommand),
	Aliases: []string{"pl"},
	Usage:   "pull agent config yaml and included files",
	Action:  action(common.PullCommand),
	Flags:   cliFlags(common.PullCommand),
}

<<<<<<< HEAD
var migratePlanCommand = cli.Command{
	Name:    string(common.MigratePlanCommand),
	Aliases: []string{"mp"},
	Usage:   "compile a migration plan for terraform",
	Action:  action(common.MigratePlanCommand),
	Flags:   cliFlags(common.MigratePlanCommand),
}

var migrateValidateCommand = cli.Command{
	Name:    string(common.MigrateValidateCommand),
	Aliases: []string{"mv"},
	Usage:   "validate a terraform plan file based on the import config",
	Action:  action(common.MigrateValidateCommand),
	Flags:   cliFlags(common.MigrateValidateCommand),
=======
var addCustomCommand = cli.Command{
	Name:    string(common.AddCustomCommand),
	Aliases: []string{"ac"},
	Usage:   "add custom parameter",
	Action:  action(common.AddCustomCommand),
	Flags:   cliFlags(common.AddCustomCommand),
}

var deleteCustomCommand = cli.Command{
	Name:    string(common.DeleteCustomCommand),
	Aliases: []string{"dc"},
	Usage:   "delete custom parameter",
	Action:  action(common.DeleteCustomCommand),
	Flags:   cliFlags(common.DeleteCustomCommand),
}

var getCustomCommand = cli.Command{
	Name:    string(common.GetCustomCommand),
	Aliases: []string{"gc"},
	Usage:   "get custom parameter",
	Action:  action(common.GetCustomCommand),
	Flags:   cliFlags(common.GetCustomCommand),
}

var listCustomCommand = cli.Command{
	Name:    string(common.ListCustomCommand),
	Aliases: []string{"lc"},
	Usage:   "list custom parameters",
	Action:  action(common.ListCustomCommand),
	Flags:   cliFlags(common.ListCustomCommand),
>>>>>>> b416ce5d
}<|MERGE_RESOLUTION|>--- conflicted
+++ resolved
@@ -14,15 +14,12 @@
 		&deleteCommand,
 		&SACommand,
 		&pullCommand,
-<<<<<<< HEAD
-		&migratePlanCommand,
-		&migrateValidateCommand,
-=======
 		&addCustomCommand,
 		&deleteCustomCommand,
 		&getCustomCommand,
 		&listCustomCommand,
->>>>>>> b416ce5d
+		&migratePlanCommand,
+		&migrateValidateCommand,
 	}
 }
 
@@ -82,22 +79,6 @@
 	Flags:   cliFlags(common.PullCommand),
 }
 
-<<<<<<< HEAD
-var migratePlanCommand = cli.Command{
-	Name:    string(common.MigratePlanCommand),
-	Aliases: []string{"mp"},
-	Usage:   "compile a migration plan for terraform",
-	Action:  action(common.MigratePlanCommand),
-	Flags:   cliFlags(common.MigratePlanCommand),
-}
-
-var migrateValidateCommand = cli.Command{
-	Name:    string(common.MigrateValidateCommand),
-	Aliases: []string{"mv"},
-	Usage:   "validate a terraform plan file based on the import config",
-	Action:  action(common.MigrateValidateCommand),
-	Flags:   cliFlags(common.MigrateValidateCommand),
-=======
 var addCustomCommand = cli.Command{
 	Name:    string(common.AddCustomCommand),
 	Aliases: []string{"ac"},
@@ -128,5 +109,20 @@
 	Usage:   "list custom parameters",
 	Action:  action(common.ListCustomCommand),
 	Flags:   cliFlags(common.ListCustomCommand),
->>>>>>> b416ce5d
+}
+
+var migratePlanCommand = cli.Command{
+	Name:    string(common.MigratePlanCommand),
+	Aliases: []string{"mp"},
+	Usage:   "compile a migration plan for terraform",
+	Action:  action(common.MigratePlanCommand),
+	Flags:   cliFlags(common.MigratePlanCommand),
+}
+
+var migrateValidateCommand = cli.Command{
+	Name:    string(common.MigrateValidateCommand),
+	Aliases: []string{"mv"},
+	Usage:   "validate a terraform plan file based on the import config",
+	Action:  action(common.MigrateValidateCommand),
+	Flags:   cliFlags(common.MigrateValidateCommand),
 }